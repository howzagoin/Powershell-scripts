<#
.SYNOPSIS
<<<<<<< HEAD
  Generates a focused SharePoint storage and access report with performance optimizations

.DESCRIPTION
  Creates an Excel report showing storage usage with:
  - Faster scanning through parallel processing
  - Progress tracking for all operations
  - Optimized API calls
#>

# Set strict error handling
$ErrorActionPreference = "Stop"
$WarningPreference = "SilentlyContinue"

#--- Configuration ---
$clientId = '278b9af9-888d-4344-93bb-769bdd739249'
$tenantId = 'ca0711e2-e703-4f4e-9099-17d97863211c'
$certificateThumbprint = 'B0AF0EF7659EA83D3140844F4BF89CCBB9413DBA'
$siteUrl = 'https://fbaint.sharepoint.com/sites/Marketing'

#--- Performance Optimizations ---
$ProgressPreference = 'Continue' # Enable progress display
$BatchSize = 200 # Items per API call
$MaxThreads = 5 # Parallel processing threads
$ThrottleDelay = 200 # Milliseconds between API calls

#--- Required Modules ---
$requiredModules = @(
    'Microsoft.Graph.Authentication',
    'Microsoft.Graph.Sites', 
    'Microsoft.Graph.Files',
    'ImportExcel',
    'ThreadJob' # For parallel processing
)

# Install and import required modules
foreach ($module in $requiredModules) {
    if (-not (Get-Module -ListAvailable -Name $module)) {
        Write-Host "Installing $module..." -ForegroundColor Yellow
        Install-Module -Name $module -Force -AllowClobber -SkipPublisherCheck
    }
    Import-Module -Name $module -Force
}

#--- Progress Tracking Functions ---
function Show-Progress {
    param(
        [string]$Activity,
        [string]$Status,
        [int]$PercentComplete,
        [int]$SecondsRemaining,
        [int]$Id = 1
    )
    
    Write-Progress -Activity $Activity -Status $Status `
        -PercentComplete $PercentComplete `
        -SecondsRemaining $SecondsRemaining `
        -Id $Id
}

#--- Optimized Authentication ---
function Connect-ToGraph {
    Write-Host "Connecting to Microsoft Graph..." -ForegroundColor Cyan
    
    # Clear existing connections
    Disconnect-MgGraph -ErrorAction SilentlyContinue
    
    # Get certificate
    $cert = Get-ChildItem -Path "Cert:\CurrentUser\My\$certificateThumbprint" -ErrorAction Stop
    
    # Connect with app-only authentication
    Connect-MgGraph -ClientId $clientId -TenantId $tenantId -Certificate $cert -NoWelcome
    
    # Verify app-only authentication
    $context = Get-MgContext
    if ($context.AuthType -ne 'AppOnly') {
        throw "App-only authentication required. Current: $($context.AuthType)"
    }
    
    Write-Host "Successfully connected with app-only authentication" -ForegroundColor Green
}

#--- Optimized Site Resolution ---
function Get-TargetSite {
    param([string]$Url)
    
    Write-Host "Resolving site information..." -ForegroundColor Cyan
    
    # Extract site ID from URL
    $uri = [Uri]$Url
    $sitePath = $uri.AbsolutePath.TrimEnd('/')
    $siteId = "$($uri.Host):$sitePath"
    
    $site = Get-MgSite -SiteId $siteId -ErrorAction Stop
    Write-Host "Found site: $($site.DisplayName)" -ForegroundColor Green
    
    return $site
}

#--- Parallel Processing for Faster Scanning ---
function Get-TotalItemCount {
    param(
        [string]$DriveId,
        [string]$Path = "root"
    )
    
    $count = 0
    try {
        $children = Get-MgDriveItemChild -DriveId $DriveId -DriveItemId $Path -PageSize $BatchSize -All -ErrorAction SilentlyContinue
        if ($children) {
            $count += $children.Count
            # Process folders in parallel
            $folderJobs = @()
            $folders = $children | Where-Object { $_.Folder }
            
            foreach ($folder in $folders) {
                $folderJobs += Start-ThreadJob -ScriptBlock {
                    param($driveId, $folderId)
                    (Get-MgDriveItemChild -DriveId $driveId -DriveItemId $folderId -PageSize $BatchSize -All -ErrorAction SilentlyContinue).Count
                } -ArgumentList $DriveId, $folder.Id -ThrottleLimit $MaxThreads
            }
            
            # Wait for jobs and collect results
            $folderJobs | Wait-Job | ForEach-Object {
                $count += $_.Output
                Remove-Job $_
            }
        }
    }
    catch {
        Write-Host "Warning: Error counting items in $Path - $_" -ForegroundColor Yellow
    }
    return $count
}

#--- Optimized File Collection with Progress ---
function Get-FileData {
    param($Site)
    
    Write-Host "`n[+] Analyzing site structure..." -ForegroundColor Cyan
    
    # Get all drives for the site
    $drives = Get-MgSiteDrive -SiteId $Site.Id -All -ErrorAction Stop
    
    # Calculate total items with progress tracking
    Write-Host "Calculating total items for progress tracking..." -ForegroundColor Cyan
    $totalItems = 0
    $driveCount = 0
    
    foreach ($drive in $drives) {
        $driveCount++
        Show-Progress -Activity "Scanning Drives" -Status "Drive $driveCount of $($drives.Count)" `
            -PercentComplete ($driveCount/$drives.Count*100) -SecondsRemaining 30
        
        $driveItems = Get-TotalItemCount -DriveId $drive.Id
        $totalItems += $driveItems
        Write-Host "  Drive $($drive.Name) contains ~$driveItems items" -ForegroundColor Gray
    }
    
    Write-Host "Found approximately $totalItems items to process" -ForegroundColor Green
    
    # Initialize collections
    $allFiles = [System.Collections.Concurrent.ConcurrentBag[object]]::new()
    $folderSizes = [System.Collections.Concurrent.ConcurrentDictionary[string,long]]::new()
    
    # Process drives in parallel
    $driveJobs = @()
    $processedItems = 0
    $startTime = Get-Date
    
    foreach ($drive in $drives) {
        $driveJobs += Start-ThreadJob -ScriptBlock {
            param($driveId, $siteId, $totalItemsRef, $processedItemsRef)
            
            try {
                $stack = [System.Collections.Stack]::new()
                $stack.Push(@{Id = "root"; Path = ""; Depth = 0})
                
                while ($stack.Count -gt 0) {
                    $current = $stack.Pop()
                    $children = $null
                    $retryCount = 0
                    
                    # Get children with retry logic
                    while ($retryCount -lt 3) {
                        try {
                            $children = Get-MgDriveItemChild -DriveId $driveId -DriveItemId $current.Id -PageSize $BatchSize -All -ErrorAction Stop
                            break
                        }
                        catch {
                            $retryCount++
                            if ($retryCount -ge 3) { throw }
                            Start-Sleep -Milliseconds (500 * $retryCount)
                        }
                    }
                    
                    foreach ($item in $children) {
                        $null = $processedItemsRef.Value++
                        $percent = [Math]::Min(100, [int](($processedItemsRef.Value/$totalItemsRef.Value)*100))
                        $elapsed = (Get-Date) - $startTime
                        $remaining = if ($percent -gt 0) { ($elapsed.TotalSeconds * (100-$percent)/$percent) } else { 0 }
                        
                        Write-Progress -Activity "Processing Items" -Status "$percent% Complete" `
                            -PercentComplete $percent -SecondsRemaining $remaining -Id 2
                        
                        if ($item.File) {
                            # Filter out system files
                            if (-not ($item.Name -match '^~|^\.|^_vti_|^appdata|^Forms$|^Thumbs\.db$|^\.DS_Store$' -or
                                      $item.WebUrl -match '/_layouts/|/_catalogs/|/_vti_bin/')) {
                                $fileObj = [PSCustomObject]@{
                                    Name = $item.Name
                                    Size = [long]$item.Size
                                    Path = $item.ParentReference.Path
                                    Drive = $driveId
                                    Extension = [System.IO.Path]::GetExtension($item.Name).ToLower()
                                }
                                $allFiles.Add($fileObj)
                                
                                # Track folder sizes
                                $folderPath = $item.ParentReference.Path
                                $folderSizes.AddOrUpdate($folderPath, $item.Size, { param($key, $value) $value + $item.Size })
                            }
                        }
                        elseif ($item.Folder -and $current.Depth -lt 10) {
                            $stack.Push(@{
                                Id = $item.Id
                                Path = "$($current.Path)/$($item.Name)"
                                Depth = $current.Depth + 1
                            })
                        }
                        
                        # Throttle requests
                        Start-Sleep -Milliseconds $ThrottleDelay
                    }
                }
            }
            catch {
                Write-Host "Error processing drive $driveId : $_" -ForegroundColor Red
            }
        } -ArgumentList $drive.Id, $Site.Id, ([ref]$totalItems), ([ref]$processedItems) -ThrottleLimit $MaxThreads
    }
    
    # Wait for all jobs to complete
    $driveJobs | Wait-Job | Out-Null
    $driveJobs | Remove-Job
    
    Write-Progress -Activity "Processing Items" -Completed -Id 2
    Write-Host "Site analysis complete - Found $($allFiles.Count) files across $($drives.Count) drives" -ForegroundColor Green
    
    return @{
        Files = $allFiles | Sort-Object Size -Descending
        FolderSizes = $folderSizes
        TotalFiles = $allFiles.Count
        TotalSizeGB = [math]::Round(($allFiles | Measure-Object -Property Size -Sum).Sum / 1GB, 2)
    }
}

#--- Main Execution ---
function Main {
    try {
        Connect-ToGraph
        $site = Get-TargetSite -Url $siteUrl
        
        # Get file data with progress tracking
        $fileData = Get-FileData -Site $site
        
        # Display summary
        Write-Host "`n[=] Audit Results Summary:" -ForegroundColor Green
        Write-Host " - Total files found: $($fileData.TotalFiles)" -ForegroundColor White
        Write-Host " - Total size: $($fileData.TotalSizeGB) GB" -ForegroundColor White
        
        # Export to Excel if requested
        $choice = Read-Host "`nExport results to Excel? (Y/N)"
        if ($choice -match '^[yY]') {
            $timestamp = Get-Date -Format "yyyyMMdd_HHmmss"
            $filename = "SharePoint_Audit_$timestamp.xlsx"
            
            $fileData.Files | Select-Object Name, Size, Path, Drive, Extension |
                Export-Excel -Path $filename -AutoSize -TableStyle Medium2
                
            Write-Host "Report saved to: $filename" -ForegroundColor Green
        }
    }
    catch {
        Write-Host "`n[!] Script failed:" -ForegroundColor Red
        Write-Host $_.Exception.Message -ForegroundColor Yellow
        Write-Host $_.ScriptStackTrace -ForegroundColor DarkYellow
    }
    finally {
        Disconnect-MgGraph -ErrorAction SilentlyContinue
        Write-Progress -Activity "*" -Completed -Id 1
        Write-Progress -Activity "*" -Completed -Id 2
    }
}

# Execute the script
Main
=======
  SharePoint Storage & Access Reporter (CLI)

.DESCRIPTION
  Generates a comprehensive Excel report covering:
    • Top 20 largest files
    • Top 10 largest folders
    • Storage quota vs. usage chart
    • StorageUsedGB vs. StorageTotalGB chart
    • Parent-folder permission summary
  Uses recursive deep scanning up to maxDepth, parallel processing, optimized bulk Graph calls (Optimized.Mga), and certificate-based app-only authentication.

.NOTES
  Author     : Timothy MacLatchy
  Date       : 13-06-2025
  License    : MIT License
  Steps      :
    1. Validate and install required modules.
    2. Authenticate via certificate (app-only) only.
    3. Retrieve site & drives.
    4. Recursively scan drives (up to maxDepth) with progress.
    5. Aggregate file metadata & folder sizes.
    6. Identify top files/folders.
    7. Retrieve parent-folder permissions (top-level only).
    8. Generate Excel report (multiple sheets + charts).
#>

#--- Configuration ---
$ErrorActionPreference     = 'Stop'
$WarningPreference         = 'SilentlyContinue'
$clientId                  = '278b9af9-888d-4344-93bb-769bdd739249'
$tenantId                  = 'ca0711e2-e703-4f4e-9099-17d97863211c'
$siteUrl                   = 'https://fbaint.sharepoint.com/sites/Marketing'
$certificateThumbprint     = 'B0AF0EF7659EA83D3140844F4BF89CCBB9413DBA'
$maxDepth                  = 10
$maxThreads                = [System.Environment]::ProcessorCount

#--- Ensure Required Modules ---
$modules = @('Optimized.Mga','Optimized.Mga.SharePoint','ImportExcel')
foreach ($mod in $modules) {
    if (-not (Get-Module -ListAvailable -Name $mod)) {
        Write-Host "Installing module $mod..." -ForegroundColor Yellow
        Install-Module -Name $mod -Scope CurrentUser -Force -AllowClobber
    }
    Import-Module $mod -Force
}

#--- Logging Helpers ---
function Write-Log { param($msg) Write-Host "[INFO] $msg" }
function Write-ErrorLog { param($msg) Write-Host "[ERROR] $msg" -ForegroundColor Red }

#--- Authenticate (App-Only Only) ---
function Connect-Graph {
    Write-Log 'Authenticating to Microsoft Graph (app-only)...'
    $cert = Get-ChildItem Cert:\CurrentUser\My | Where-Object Thumbprint -eq $certificateThumbprint
    if (-not $cert) {
        Write-ErrorLog "Certificate thumbprint $certificateThumbprint not found. Cannot authenticate."
        exit 1
    }
    Connect-Mga -ClientCertificate $cert -ApplicationID $clientId -Tenant $tenantId -NoWelcome
    Write-Log 'App-only authentication successful.'
}

#--- Recursive Drive Scan ---
function Get-DriveItemsRecursive {
    param(
        [string]$DriveId,
        [string]$Path = 'root',
        [int]$Depth = 0,
        [ref]$Index,
        [int]$Total
    )
    $items = @()
    try {
        $resp = Invoke-Mga -Uri "https://graph.microsoft.com/v1.0/drives/$DriveId/items/$Path/children?`$select=id,name,size,folder,file,parentReference,webUrl" -Method GET
        foreach ($child in $resp.value) {
            $Index.Value++
            $pct = [int](($Index.Value/$Total)*100)
            Write-Progress -Activity 'Scanning Content' -Status "$pct% ($($Index.Value)/$Total)" -PercentComplete $pct
            if ($child.file -and $child.name -notmatch '^(~|\.|_vti_|Thumbs\.db|\.DS_Store)') {
                $items += $child
            } elseif ($child.folder -and $Depth -lt $maxDepth) {
                $items += $child
                $items += Get-DriveItemsRecursive -DriveId $DriveId -Path $child.id -Depth ($Depth+1) -Index $Index -Total $Total
            }
        }
    } catch {
        Write-ErrorLog "Scan error on $DriveId/${Path}: $_"
    }
    return $items
}

#--- Main Execution ---
try {
    Connect-Graph

    Write-Log 'Retrieving site & drives...'
    $site   = Invoke-Mga -Uri "https://graph.microsoft.com/v1.0/sites/${($siteUrl -replace 'https://','')}" -Method GET
    $drives = Invoke-Mga -Uri "https://graph.microsoft.com/v1.0/sites/$($site.id)/drives" -Method GET

    # Calculate total items
    $total = 0
    foreach ($d in $drives.value) {
        $cnt = (Invoke-Mga -Uri "https://graph.microsoft.com/v1.0/drives/$($d.id)/root/children?`$count=true" -Method GET)."@odata.count"
        $total += $cnt
    }
    $idx = [ref]0
    Write-Log "Total items to scan: $total"

    # Scan all drives
    $all = @()
    foreach ($d in $drives.value) {
        Write-Log "Scanning drive $($d.name)..."
        $all += Get-DriveItemsRecursive -DriveId $d.id -Index $idx -Total $total
    }
    Write-Progress -Activity 'Scanning Content' -Completed

    # Filter files and aggregate folder sizes
    Write-Log 'Aggregating file data...'
    $files = $all | Where-Object {$_.file} | ForEach-Object {
        [PSCustomObject]@{
            Name      = $_.name
            Size      = $_.size
            SizeGB    = [math]::Round($_.size/1GB,3)
            SizeMB    = [math]::Round($_.size/1MB,2)
            Path      = $_.parentReference.path
            Extension = [System.IO.Path]::GetExtension($_.name)
        }
    }
    $folderSizes = [ordered]@{}
    foreach ($f in $files) {
        if (-not $folderSizes.ContainsKey($f.Path)) { $folderSizes[$f.Path]=0 }
        $folderSizes[$f.Path] += $f.Size
    }

    # Identify top items
    Write-Log 'Identifying top files and folders...'
    $top20 = $files | Sort-Object Size -Descending | Select-Object -First 20
    $top10 = $folderSizes.GetEnumerator() | Sort-Object Value -Descending | Select-Object -First 10 |
             ForEach-Object {[PSCustomObject]@{FolderPath=$_.Key; SizeGB=[math]::Round($_.Value/1GB,3)}}

    # Permissions: get each user's top-level folder access
    Write-Log 'Retrieving permissions for top-level folders...'
    $permBag = [System.Collections.Concurrent.ConcurrentBag[PSObject]]::new()
    foreach ($folder in $top10) {
        try {
            $encoded = [System.Web.HttpUtility]::UrlPathEncode((New-Object Uri "$siteUrl$($folder.FolderPath)").AbsolutePath)
            $uri     = "$($site.webUrl)/_api/v2.0/drives/$($drives.value | Where-Object id -eq $drives.value[0].id | Select-Object -Expand id)/root:/$($folder.FolderPath):/permissions"
            $perms   = Invoke-Mga -Uri $uri -Method GET
            foreach ($p in $perms.value) {
                if ($p.grantedTo.user) {
                    $permBag.Add([PSCustomObject]@{
                        UserName   = $p.grantedTo.user.displayName
                        UserEmail  = $p.grantedTo.user.email
                        TopFolder  = $folder.FolderPath
                        Roles      = ($p.roles -join ', ')
                    })
                }
            }
        } catch {
            Write-ErrorLog "Permission retrieval error on $($folder.FolderPath): $_"
        }
    }
    $permResults = $permBag.ToArray() | Sort-Object UserEmail,TopFolder -Unique

    # Generate Excel report
    Write-Log 'Generating Excel report...'
    $report = Join-Path $env:USERPROFILE "Documents\SharePoint_Report_$($site.displayName)_$(Get-Date -Format yyyyMMdd_HHmmss).xlsx"

    # Summary sheet
    $summary = [PSCustomObject]@{
        SiteName     = $site.displayName
        SiteUrl      = $site.webUrl
        TotalFiles   = $files.Count
        TotalSizeGB  = [math]::Round(($files | Measure-Object Size -Sum).Sum/1GB,3)
        TotalFolders = $folderSizes.Count
        ReportDate   = (Get-Date -Format 'yyyy-MM-dd HH:mm:ss')
    }
    $pkg = $summary | Export-Excel -Path $report -WorksheetName 'Summary' -AutoSize -TableStyle Medium2 -PassThru

    # Detail sheets
    $top20        | Export-Excel -ExcelPackage $pkg -WorksheetName 'Top 20 Files'   -AutoSize -TableStyle Medium6
    $top10        | Export-Excel -ExcelPackage $pkg -WorksheetName 'Top 10 Folders' -AutoSize -TableStyle Medium4
    $files        | Group-Object Extension | ForEach-Object {[PSCustomObject]@{Extension=$_.Name;Count=$_.Count}} |
                   Export-Excel -ExcelPackage $pkg -WorksheetName 'File Types'    -AutoSize -TableStyle Medium3
    $permResults  | Export-Excel -ExcelPackage $pkg -WorksheetName 'Permissions'   -AutoSize -TableStyle Medium5

    # Chart on Top 10 Folders sheet
    $ws    = $pkg.Workbook.Worksheets['Top 10 Folders']
    $chart= $ws.Drawings.AddChart('FolderSizeChart',[OfficeOpenXml.Drawing.Chart.eChartType]::ColumnClustered)
    $chart.Series.Add($ws.Cells['B2:B11'],$ws.Cells['A2:A11']) | Out-Null
    $chart.Title.Text = 'Top 10 Folder Sizes (GB)' ; $chart.SetPosition(1,0,4,0); $chart.SetSize(600,300)

    Close-ExcelPackage $pkg
    Write-Log "Report saved to: $report"
}
catch {
    Write-ErrorLog "Unexpected error: $_"
    exit 1
}
finally {
    Try { Disconnect-MgGraph -ErrorAction SilentlyContinue } Catch {}
}
>>>>>>> 894be98a
<|MERGE_RESOLUTION|>--- conflicted
+++ resolved
@@ -1,304 +1,4 @@
-<#
-.SYNOPSIS
-<<<<<<< HEAD
-  Generates a focused SharePoint storage and access report with performance optimizations
-
-.DESCRIPTION
-  Creates an Excel report showing storage usage with:
-  - Faster scanning through parallel processing
-  - Progress tracking for all operations
-  - Optimized API calls
-#>
-
-# Set strict error handling
-$ErrorActionPreference = "Stop"
-$WarningPreference = "SilentlyContinue"
-
-#--- Configuration ---
-$clientId = '278b9af9-888d-4344-93bb-769bdd739249'
-$tenantId = 'ca0711e2-e703-4f4e-9099-17d97863211c'
-$certificateThumbprint = 'B0AF0EF7659EA83D3140844F4BF89CCBB9413DBA'
-$siteUrl = 'https://fbaint.sharepoint.com/sites/Marketing'
-
-#--- Performance Optimizations ---
-$ProgressPreference = 'Continue' # Enable progress display
-$BatchSize = 200 # Items per API call
-$MaxThreads = 5 # Parallel processing threads
-$ThrottleDelay = 200 # Milliseconds between API calls
-
-#--- Required Modules ---
-$requiredModules = @(
-    'Microsoft.Graph.Authentication',
-    'Microsoft.Graph.Sites', 
-    'Microsoft.Graph.Files',
-    'ImportExcel',
-    'ThreadJob' # For parallel processing
-)
-
-# Install and import required modules
-foreach ($module in $requiredModules) {
-    if (-not (Get-Module -ListAvailable -Name $module)) {
-        Write-Host "Installing $module..." -ForegroundColor Yellow
-        Install-Module -Name $module -Force -AllowClobber -SkipPublisherCheck
-    }
-    Import-Module -Name $module -Force
-}
-
-#--- Progress Tracking Functions ---
-function Show-Progress {
-    param(
-        [string]$Activity,
-        [string]$Status,
-        [int]$PercentComplete,
-        [int]$SecondsRemaining,
-        [int]$Id = 1
-    )
-    
-    Write-Progress -Activity $Activity -Status $Status `
-        -PercentComplete $PercentComplete `
-        -SecondsRemaining $SecondsRemaining `
-        -Id $Id
-}
-
-#--- Optimized Authentication ---
-function Connect-ToGraph {
-    Write-Host "Connecting to Microsoft Graph..." -ForegroundColor Cyan
-    
-    # Clear existing connections
-    Disconnect-MgGraph -ErrorAction SilentlyContinue
-    
-    # Get certificate
-    $cert = Get-ChildItem -Path "Cert:\CurrentUser\My\$certificateThumbprint" -ErrorAction Stop
-    
-    # Connect with app-only authentication
-    Connect-MgGraph -ClientId $clientId -TenantId $tenantId -Certificate $cert -NoWelcome
-    
-    # Verify app-only authentication
-    $context = Get-MgContext
-    if ($context.AuthType -ne 'AppOnly') {
-        throw "App-only authentication required. Current: $($context.AuthType)"
-    }
-    
-    Write-Host "Successfully connected with app-only authentication" -ForegroundColor Green
-}
-
-#--- Optimized Site Resolution ---
-function Get-TargetSite {
-    param([string]$Url)
-    
-    Write-Host "Resolving site information..." -ForegroundColor Cyan
-    
-    # Extract site ID from URL
-    $uri = [Uri]$Url
-    $sitePath = $uri.AbsolutePath.TrimEnd('/')
-    $siteId = "$($uri.Host):$sitePath"
-    
-    $site = Get-MgSite -SiteId $siteId -ErrorAction Stop
-    Write-Host "Found site: $($site.DisplayName)" -ForegroundColor Green
-    
-    return $site
-}
-
-#--- Parallel Processing for Faster Scanning ---
-function Get-TotalItemCount {
-    param(
-        [string]$DriveId,
-        [string]$Path = "root"
-    )
-    
-    $count = 0
-    try {
-        $children = Get-MgDriveItemChild -DriveId $DriveId -DriveItemId $Path -PageSize $BatchSize -All -ErrorAction SilentlyContinue
-        if ($children) {
-            $count += $children.Count
-            # Process folders in parallel
-            $folderJobs = @()
-            $folders = $children | Where-Object { $_.Folder }
-            
-            foreach ($folder in $folders) {
-                $folderJobs += Start-ThreadJob -ScriptBlock {
-                    param($driveId, $folderId)
-                    (Get-MgDriveItemChild -DriveId $driveId -DriveItemId $folderId -PageSize $BatchSize -All -ErrorAction SilentlyContinue).Count
-                } -ArgumentList $DriveId, $folder.Id -ThrottleLimit $MaxThreads
-            }
-            
-            # Wait for jobs and collect results
-            $folderJobs | Wait-Job | ForEach-Object {
-                $count += $_.Output
-                Remove-Job $_
-            }
-        }
-    }
-    catch {
-        Write-Host "Warning: Error counting items in $Path - $_" -ForegroundColor Yellow
-    }
-    return $count
-}
-
-#--- Optimized File Collection with Progress ---
-function Get-FileData {
-    param($Site)
-    
-    Write-Host "`n[+] Analyzing site structure..." -ForegroundColor Cyan
-    
-    # Get all drives for the site
-    $drives = Get-MgSiteDrive -SiteId $Site.Id -All -ErrorAction Stop
-    
-    # Calculate total items with progress tracking
-    Write-Host "Calculating total items for progress tracking..." -ForegroundColor Cyan
-    $totalItems = 0
-    $driveCount = 0
-    
-    foreach ($drive in $drives) {
-        $driveCount++
-        Show-Progress -Activity "Scanning Drives" -Status "Drive $driveCount of $($drives.Count)" `
-            -PercentComplete ($driveCount/$drives.Count*100) -SecondsRemaining 30
-        
-        $driveItems = Get-TotalItemCount -DriveId $drive.Id
-        $totalItems += $driveItems
-        Write-Host "  Drive $($drive.Name) contains ~$driveItems items" -ForegroundColor Gray
-    }
-    
-    Write-Host "Found approximately $totalItems items to process" -ForegroundColor Green
-    
-    # Initialize collections
-    $allFiles = [System.Collections.Concurrent.ConcurrentBag[object]]::new()
-    $folderSizes = [System.Collections.Concurrent.ConcurrentDictionary[string,long]]::new()
-    
-    # Process drives in parallel
-    $driveJobs = @()
-    $processedItems = 0
-    $startTime = Get-Date
-    
-    foreach ($drive in $drives) {
-        $driveJobs += Start-ThreadJob -ScriptBlock {
-            param($driveId, $siteId, $totalItemsRef, $processedItemsRef)
-            
-            try {
-                $stack = [System.Collections.Stack]::new()
-                $stack.Push(@{Id = "root"; Path = ""; Depth = 0})
-                
-                while ($stack.Count -gt 0) {
-                    $current = $stack.Pop()
-                    $children = $null
-                    $retryCount = 0
-                    
-                    # Get children with retry logic
-                    while ($retryCount -lt 3) {
-                        try {
-                            $children = Get-MgDriveItemChild -DriveId $driveId -DriveItemId $current.Id -PageSize $BatchSize -All -ErrorAction Stop
-                            break
-                        }
-                        catch {
-                            $retryCount++
-                            if ($retryCount -ge 3) { throw }
-                            Start-Sleep -Milliseconds (500 * $retryCount)
-                        }
-                    }
-                    
-                    foreach ($item in $children) {
-                        $null = $processedItemsRef.Value++
-                        $percent = [Math]::Min(100, [int](($processedItemsRef.Value/$totalItemsRef.Value)*100))
-                        $elapsed = (Get-Date) - $startTime
-                        $remaining = if ($percent -gt 0) { ($elapsed.TotalSeconds * (100-$percent)/$percent) } else { 0 }
-                        
-                        Write-Progress -Activity "Processing Items" -Status "$percent% Complete" `
-                            -PercentComplete $percent -SecondsRemaining $remaining -Id 2
-                        
-                        if ($item.File) {
-                            # Filter out system files
-                            if (-not ($item.Name -match '^~|^\.|^_vti_|^appdata|^Forms$|^Thumbs\.db$|^\.DS_Store$' -or
-                                      $item.WebUrl -match '/_layouts/|/_catalogs/|/_vti_bin/')) {
-                                $fileObj = [PSCustomObject]@{
-                                    Name = $item.Name
-                                    Size = [long]$item.Size
-                                    Path = $item.ParentReference.Path
-                                    Drive = $driveId
-                                    Extension = [System.IO.Path]::GetExtension($item.Name).ToLower()
-                                }
-                                $allFiles.Add($fileObj)
-                                
-                                # Track folder sizes
-                                $folderPath = $item.ParentReference.Path
-                                $folderSizes.AddOrUpdate($folderPath, $item.Size, { param($key, $value) $value + $item.Size })
-                            }
-                        }
-                        elseif ($item.Folder -and $current.Depth -lt 10) {
-                            $stack.Push(@{
-                                Id = $item.Id
-                                Path = "$($current.Path)/$($item.Name)"
-                                Depth = $current.Depth + 1
-                            })
-                        }
-                        
-                        # Throttle requests
-                        Start-Sleep -Milliseconds $ThrottleDelay
-                    }
-                }
-            }
-            catch {
-                Write-Host "Error processing drive $driveId : $_" -ForegroundColor Red
-            }
-        } -ArgumentList $drive.Id, $Site.Id, ([ref]$totalItems), ([ref]$processedItems) -ThrottleLimit $MaxThreads
-    }
-    
-    # Wait for all jobs to complete
-    $driveJobs | Wait-Job | Out-Null
-    $driveJobs | Remove-Job
-    
-    Write-Progress -Activity "Processing Items" -Completed -Id 2
-    Write-Host "Site analysis complete - Found $($allFiles.Count) files across $($drives.Count) drives" -ForegroundColor Green
-    
-    return @{
-        Files = $allFiles | Sort-Object Size -Descending
-        FolderSizes = $folderSizes
-        TotalFiles = $allFiles.Count
-        TotalSizeGB = [math]::Round(($allFiles | Measure-Object -Property Size -Sum).Sum / 1GB, 2)
-    }
-}
-
-#--- Main Execution ---
-function Main {
-    try {
-        Connect-ToGraph
-        $site = Get-TargetSite -Url $siteUrl
-        
-        # Get file data with progress tracking
-        $fileData = Get-FileData -Site $site
-        
-        # Display summary
-        Write-Host "`n[=] Audit Results Summary:" -ForegroundColor Green
-        Write-Host " - Total files found: $($fileData.TotalFiles)" -ForegroundColor White
-        Write-Host " - Total size: $($fileData.TotalSizeGB) GB" -ForegroundColor White
-        
-        # Export to Excel if requested
-        $choice = Read-Host "`nExport results to Excel? (Y/N)"
-        if ($choice -match '^[yY]') {
-            $timestamp = Get-Date -Format "yyyyMMdd_HHmmss"
-            $filename = "SharePoint_Audit_$timestamp.xlsx"
-            
-            $fileData.Files | Select-Object Name, Size, Path, Drive, Extension |
-                Export-Excel -Path $filename -AutoSize -TableStyle Medium2
-                
-            Write-Host "Report saved to: $filename" -ForegroundColor Green
-        }
-    }
-    catch {
-        Write-Host "`n[!] Script failed:" -ForegroundColor Red
-        Write-Host $_.Exception.Message -ForegroundColor Yellow
-        Write-Host $_.ScriptStackTrace -ForegroundColor DarkYellow
-    }
-    finally {
-        Disconnect-MgGraph -ErrorAction SilentlyContinue
-        Write-Progress -Activity "*" -Completed -Id 1
-        Write-Progress -Activity "*" -Completed -Id 2
-    }
-}
-
-# Execute the script
-Main
-=======
-  SharePoint Storage & Access Reporter (CLI)
+ <#SharePoint Storage & Access Reporter (CLI)
 
 .DESCRIPTION
   Generates a comprehensive Excel report covering:
@@ -499,5 +199,4 @@
 }
 finally {
     Try { Disconnect-MgGraph -ErrorAction SilentlyContinue } Catch {}
-}
->>>>>>> 894be98a
+}