<<<<<<< HEAD
# --- SharePoint Audit Full Final Script ---

$clientId = '278b9af9-888d-4344-93bb-769bdd739249'
$tenantId = 'ca0711e2-e703-4f4e-9099-17d97863211c'
$certificateThumbprint = '5DFBBD691A96E55416E5AA35E4B6505A45740324'

# Install required modules if missing
if (-not (Get-Module -Name Microsoft.Graph -ListAvailable)) {
    Install-Module -Name Microsoft.Graph -Scope CurrentUser -Force
}
if (-not (Get-Module -Name ImportExcel -ListAvailable)) {
    Install-Module -Name ImportExcel -Scope CurrentUser -Force
}

Import-Module Microsoft.Graph.Sites
Import-Module Microsoft.Graph.Files
Import-Module ImportExcel

function Get-ClientCertificate {
    param ([Parameter(Mandatory)][string]$Thumbprint)
    $cert = Get-ChildItem -Path "Cert:\CurrentUser\My\$Thumbprint" -ErrorAction Stop
    if (-not $cert) { throw "Certificate with thumbprint $Thumbprint not found." }
    return $cert
=======
<#
.SYNOPSIS
  SharePoint Tenant-Wide Storage & Access Audit Script

.DESCRIPTION
  Performs a comprehensive audit of ALL SharePoint sites in the tenant, including:
  - Scans all SharePoint sites and aggregates storage usage
  - Generates a pie chart of storage for the whole tenant (largest 10 sites by size)
  - For each of the 10 largest sites, generates a pie chart showing storage breakdown
  - Collects user access for all sites, including user type (internal/external)
  - Highlights external guest access in red in the Excel report
  - For the top 10 largest sites, shows the top 20 biggest files and folders
  - Exports all results to a well-structured Excel report with multiple worksheets and charts

  Features:
  - Scans the entire tenant (not just a single site)
  - Aggregates and summarizes results for easy review
  - Modern error handling and reporting
  - Modular, maintainable, and extensible design
#>

# Set strict error handling
$ErrorActionPreference = "Stop"
$WarningPreference = "SilentlyContinue"

#--- Configuration ---
$clientId     = '278b9af9-888d-4344-93bb-769bdd739249'
$tenantId     = 'ca0711e2-e703-4f4e-9099-17d97863211c'
$certificateThumbprint = 'B0AF0EF7659EA83D3140844F4BF89CCBB9413DBA'

#--- Required Modules ---
$requiredModules = @(
    'Microsoft.Graph.Authentication',
    'Microsoft.Graph.Sites', 
    'Microsoft.Graph.Files',
    'Microsoft.Graph.Users',
    'Microsoft.Graph.Identity.DirectoryManagement',
    'ImportExcel'
)

# Install and import required modules
foreach ($module in $requiredModules) {
    if (-not (Get-Module -ListAvailable -Name $module)) {
        Write-Host "Installing $module..." -ForegroundColor Yellow
        Install-Module -Name $module -Force -AllowClobber -SkipPublisherCheck -WarningAction SilentlyContinue
    }
    Import-Module -Name $module -Force -WarningAction SilentlyContinue
>>>>>>> a02f0498
}

function Connect-ToGraph {
<<<<<<< HEAD
    param ([Parameter(Mandatory)][System.Security.Cryptography.X509Certificates.X509Certificate2]$Cert)
    Write-Host "[Info] Connecting to Microsoft Graph..." -ForegroundColor Cyan
    Disconnect-MgGraph -ErrorAction SilentlyContinue
    Connect-MgGraph -ClientId $clientId -TenantId $tenantId -Certificate $Cert -NoWelcome -WarningAction SilentlyContinue
=======
    Write-Host "Connecting to Microsoft Graph..." -ForegroundColor Cyan
    
    # Clear existing connections
    Disconnect-MgGraph -ErrorAction SilentlyContinue -WarningAction SilentlyContinue
    
    # Connect with app-only authentication using the certificate thumbprint directly
    Connect-MgGraph -ClientId $clientId -TenantId $tenantId -CertificateThumbprint $certificateThumbprint -NoWelcome -WarningAction SilentlyContinue
    
    # Verify app-only authentication
>>>>>>> a02f0498
    $context = Get-MgContext
    if ($context.AuthType -ne 'AppOnly') { throw "App-only authentication required." }
    Write-Host "[Info] Successfully connected with app-only authentication" -ForegroundColor Green
}

function Get-SharePointAccessToken {
    param ([Parameter(Mandatory)][System.Security.Cryptography.X509Certificates.X509Certificate2]$Cert)
    try {
        $spToken = Get-MsalToken -ClientId $clientId -TenantId $tenantId -ClientCertificate $Cert -Scopes "https://fbaint.sharepoint.com/.default"
        return $spToken.AccessToken
    } catch {
        Write-Host "[Error] Failed to get SharePoint access token: $($_.Exception.Message)" -ForegroundColor Red
        return $null
    }
}

<<<<<<< HEAD
function Test-GraphContext {
    $context = Get-MgContext
    if (-not $context) { throw "Microsoft Graph context not found." }
    if (-not ($context.Scopes -match 'Sites.Read.All')) { throw "Required scope 'Sites.Read.All' is missing." }
    Write-Host "[Success] Graph context and scopes validated." -ForegroundColor Green
}

function Get-AllSharePointSites {
    Write-Host "[Info] Enumerating SharePoint sites..." -ForegroundColor Cyan
    $sites = Get-MgSite -All | Where-Object { $_.SiteCollection -and $_.WebUrl -notmatch '-my\.sharepoint\.com' -and $_.WebUrl -notmatch '/personal/' }
    if (-not $sites) { throw "No SharePoint sites found." }
    Write-Host "[Info] Found $($sites.Count) sites." -ForegroundColor Green
    return $sites
}

function Get-SiteStorageSummary {
    param (
        [Parameter(Mandatory)]$site,
        [Parameter(Mandatory)]$spToken
    )

    $siteId = $site.Id
    $siteUrl = $site.WebUrl
    $drives = Get-MgSiteDrive -SiteId $siteId -WarningAction SilentlyContinue
    $totalSize = 0
    $totalFileCount = 0
    $allFiles = @()
    $folderSizes = @{}

    foreach ($drive in $drives) {
        $items = Get-MgDriveItemChild -DriveId $drive.Id -DriveItemId 'root' -All -WarningAction SilentlyContinue
        foreach ($item in $items) {
            if ($item.File) {
                $size = $item.Size
                $path = $item.ParentReference.Path
                $allFiles += [PSCustomObject]@{ Name = $item.Name; Path = $path; Size = $size; SizeMB = [math]::Round($size / 1MB, 2) }
                if (-not $folderSizes.ContainsKey($path)) { $folderSizes[$path] = 0 }
                $folderSizes[$path] += $size
                $totalSize += $size
                $totalFileCount++
=======
# --- Get All SharePoint Sites in Tenant ---
function Get-AllSharePointSites {
    Write-Host "Enumerating all SharePoint sites in tenant..." -ForegroundColor Cyan
    $sites = Get-MgSite -All -Property "id,displayName,webUrl,siteCollection" -WarningAction SilentlyContinue
    Write-Host "Found $($sites.Count) sites." -ForegroundColor Green
    return $sites
}

# --- Get Tenant Name ---
function Get-TenantName {
    $tenant = Get-MgOrganization -ErrorAction SilentlyContinue | Select-Object -First 1
    if ($tenant) { return $tenant.DisplayName.Replace(' ', '_') }
    return 'Tenant'
}

# --- Batch Get Drive Items for Multiple Drives ---
function Get-DriveItemsBatch {
    param(
        [Parameter(Mandatory)]
        [array]$DriveIds,
        [string]$ParentId = 'root'
    )
    $batchSize = 20
    $responses = @()
    for ($i = 0; $i -lt $DriveIds.Count; $i += $batchSize) {
        $batch = $DriveIds[$i..([Math]::Min($i+$batchSize-1, $DriveIds.Count-1))]
        $batchRequests = @()
        $reqId = 1
        foreach ($driveId in $batch) {
            $batchRequests += @{
                id = "$reqId"
                method = "GET"
                url = "/drives/$driveId/items/$ParentId/children"
            }
            $reqId++
        }
        $body = @{ requests = $batchRequests } | ConvertTo-Json -Depth 10
        $result = Invoke-MgGraphRequest -Method POST -Uri "/v1.0/`$batch" -Body $body -ContentType 'application/json'
        if ($result.responses) {
            $responses += $result.responses
        }
    }
    return $responses
}

# --- Batch Collect File Data for Drives ---
function Get-FileDataBatch {
    param(
        [array]$DrivesBatchResponses
    )
    $allFiles = @()
    $folderSizes = @{}
    
    # Helper function to recursively process items
    function Process-Items {
        param($items)
        foreach ($item in $items) {
            if ($item.file) {
                # Calculate full path+name length (Path + '/' + Name)
                $fullPath = ($item.parentReference.path + '/' + $item.name).Replace('//','/')
                $pathLength = $fullPath.Length
                $allFiles += [PSCustomObject]@{ 
                    Name = $item.name
                    Size = [long]$item.size
                    SizeGB = [math]::Round($item.size / 1GB, 3)
                    SizeMB = [math]::Round($item.size / 1MB, 2)
                    Path = $item.parentReference.path
                    Drive = $item.parentReference.driveId
                    Extension = [System.IO.Path]::GetExtension($item.name).ToLower()
                    PathLength = $pathLength
                    FullPath = $fullPath
                }
                $folderPath = $item.parentReference.path
                if (-not $folderSizes.ContainsKey($folderPath)) { $folderSizes[$folderPath] = 0 }
                $folderSizes[$folderPath] += [long]$item.size
            }
            # If the item is a folder and has children, process them
            if ($item.folder -and $item.children) {
                Process-Items -items $item.children
>>>>>>> a02f0498
            }
        }
    }

<<<<<<< HEAD
    $recycleSize = 0
    try {
        $headers = @{ Authorization = "Bearer $spToken"; Accept = "application/json;odata=verbose" }
        $recycleUrl = "$siteUrl/_api/site/RecycleBin"
        $response = Invoke-RestMethod -Uri $recycleUrl -Headers $headers -Method Get -ErrorAction Stop

        if ($response.d.results) {
            foreach ($item in $response.d.results) {
                $recycleSize += $item.Size
            }
=======
    foreach ($resp in $DrivesBatchResponses) {
        if ($resp.status -eq 200 -and $resp.body.value) {
            Process-Items -items $resp.body.value
>>>>>>> a02f0498
        }
    } catch {
        Write-Warning "Failed to get Recycle Bin size for $siteUrl. Setting to 0 GB."
        $recycleSize = 0
    }
<<<<<<< HEAD

    $topFiles = $allFiles | Sort-Object Size -Descending | Select-Object -First 10
    $topFolders = @()
    foreach ($folder in $folderSizes.Keys) {
        $topFolders += [PSCustomObject]@{ Path = $folder; Size = $folderSizes[$folder]; SizeMB = [math]::Round($folderSizes[$folder] / 1MB, 2) }
    }
    $topFolders = $topFolders | Sort-Object Size -Descending | Select-Object -First 10

    return [PSCustomObject]@{
        Name = $site.DisplayName
        Url = $siteUrl
        UserSizeGB = [math]::Round($totalSize / 1GB, 2)
        RecycleSizeGB = [math]::Round($recycleSize / 1GB, 2)
        TotalFileCount = $totalFileCount
        TopFiles = $topFiles
        TopFolders = $topFolders
    }
}

function Get-SiteUserAccess {
    param (
        [Parameter(Mandatory)]$site,
        [Parameter(Mandatory)]$spToken
    )
    $siteId = $site.Id
    $siteUrl = $site.WebUrl
    $accessList = @()
    try {
        $drives = Get-MgSiteDrive -SiteId $siteId -WarningAction SilentlyContinue
        foreach ($drive in $drives) {
            $items = Get-MgDriveItemChild -DriveId $drive.Id -DriveItemId 'root' -All -WarningAction SilentlyContinue
            foreach ($item in $items) {
                if ($item.Folder) {
                    $permissions = Get-MgDriveItemPermission -DriveId $drive.Id -DriveItemId $item.Id -WarningAction SilentlyContinue
                    foreach ($perm in $permissions) {
                        # Handle both GrantedTo (single) and GrantedToIdentities (multiple)
                        $grantees = @()
                        if ($perm.GrantedTo) { $grantees += $perm.GrantedTo }
                        if ($perm.GrantedToIdentities) { $grantees += $perm.GrantedToIdentities }
                        foreach ($grantee in $grantees) {
                            $displayName = $grantee.User.DisplayName
                            $userPrincipalName = $grantee.User.Email
                            $role = if ($perm.Roles) { ($perm.Roles -join ', ') } else { 'User' }
                            if ($displayName -or $userPrincipalName) {
                                $accessList += [PSCustomObject]@{
                                    SiteName = $site.DisplayName
                                    SiteUrl = $siteUrl
                                    UserName = $displayName
                                    UserPrincipalName = $userPrincipalName
                                    Role = $role
                                    MainFolders = $item.Name
                                }
                            }
                        }
                    }
                }
            }
        }
    } catch {
        Write-Warning "Failed to get user access for $($site.WebUrl): $($_.Exception.Message)"
    }
    return $accessList
}

function Get-SaveFilePath {
    Add-Type -AssemblyName System.Windows.Forms
    $dialog = New-Object System.Windows.Forms.SaveFileDialog
    $dialog.Filter = "Excel Files (*.xlsx)|*.xlsx"
    $dialog.FileName = "SharePointAudit_$(Get-Date -Format 'yyyyMMdd_HHmm').xlsx"
    if ($dialog.ShowDialog() -eq [System.Windows.Forms.DialogResult]::OK) {
        return $dialog.FileName
    } else {
        throw "File save canceled."
    }
}

function Export-ResultsToExcel {
    param ([array]$sites, [string]$excelPath, [array]$siteAccess)

    $summaryData = $sites | Select-Object Name, Url, UserSizeGB, RecycleSizeGB, TotalFileCount
    $summaryData | Export-Excel -Path $excelPath -WorksheetName "Summary" -AutoSize -BoldTopRow -TableName "SummaryTable"

    # Add summary pie chart
    $ws = Open-ExcelPackage -Path $excelPath
    Add-ExcelChart -Worksheet $ws.Summary -RangeAddress "C2:C$($summaryData.Count+1)" -ChartType PieExploded3D -Title "Storage Distribution (GB)" -XRange "A2:A$($summaryData.Count+1)" -Row 2 -Column 7
    Close-ExcelPackage $ws

    # Add top 10 largest sites detail sheets
    $topSites = $sites | Sort-Object UserSizeGB -Descending | Select-Object -First 10
    foreach ($site in $topSites) {
        $siteName = ($site.Name -replace '[^\w]', '_').Substring(0, [Math]::Min(28, ($site.Name -replace '[^\w]', '_').Length))
        $folders = $site.TopFolders | Select-Object Path, SizeMB
        $files = $site.TopFiles | Select-Object Name, Path, SizeMB

        # Export folders and files to new sheet
        $folders | Export-Excel -Path $excelPath -WorksheetName "$siteName" -AutoSize -BoldTopRow -StartRow 1 -StartColumn 1 -TableName "${siteName}_Folders"
        $files | Export-Excel -Path $excelPath -WorksheetName "$siteName" -AutoSize -BoldTopRow -StartRow ($folders.Count + 5) -StartColumn 1 -TableName "${siteName}_Files" -Append

        # Add pie chart for folders
        $ws = Open-ExcelPackage -Path $excelPath
        Add-ExcelChart -Worksheet $ws.$siteName -RangeAddress "B2:B$($folders.Count+1)" -ChartType PieExploded3D -Title "Folder Size Breakdown" -XRange "A2:A$($folders.Count+1)" -Row 2 -Column 5
        Close-ExcelPackage $ws
    }

    # Add SiteAccess worksheet
    if ($siteAccess -and $siteAccess.Count -gt 0) {
        $siteAccess | Export-Excel -Path $excelPath -WorksheetName "SiteAccess" -AutoSize -BoldTopRow -TableName "SiteAccessTable" -Append
    }

    Write-Host "[Success] Excel report saved: $excelPath" -ForegroundColor Green
}

# Main execution
try {
    $cert = Get-ClientCertificate -Thumbprint $certificateThumbprint
    Connect-ToGraph -Cert $cert
    Test-GraphContext
    $sites = Get-AllSharePointSites
    $spToken = Get-SharePointAccessToken -Cert $cert
    if (-not $spToken) { throw "Failed to acquire SharePoint token!" }

    $siteResults = @()
    $siteAccess = @()
    $progress = 0
    $totalSites = $sites.Count

    foreach ($site in $sites) {
        $progress++
        Write-Progress -Activity "Auditing SharePoint Sites" -Status "Processing $progress of $totalSites" -PercentComplete (($progress / $totalSites) * 100)
        $summary = Get-SiteStorageSummary -site $site -spToken $spToken
        if ($summary) { $siteResults += $summary }
        $access = Get-SiteUserAccess -site $site -spToken $spToken
        if ($access) { $siteAccess += $access }
    }

    $excelPath = Get-SaveFilePath
    Export-ResultsToExcel -sites $siteResults -excelPath $excelPath -siteAccess $siteAccess

    Write-Host "[Success] Audit complete!" -ForegroundColor Green
    Write-Progress -Activity "Auditing SharePoint Sites" -Completed
}
catch {
    Write-Host "[Error] $($_.Exception.Message)" -ForegroundColor Red
}
finally {
    Write-Host "[Info] Finished and cleaned up." -ForegroundColor Cyan
}
# --- SharePoint Audit Full Final Script (Advanced Excel + Charts) ---

$clientId = '278b9af9-888d-4344-93bb-769bdd739249'
$tenantId = 'ca0711e2-e703-4f4e-9099-17d97863211c'
$certificateThumbprint = '5DFBBD691A96E55416E5AA35E4B6505A45740324'

# Install required modules if needed
if (-not (Get-Module -Name Microsoft.Graph -ListAvailable)) { Install-Module -Name Microsoft.Graph -Scope CurrentUser -Force }
if (-not (Get-Module -Name ImportExcel -ListAvailable)) { Install-Module -Name ImportExcel -Scope CurrentUser -Force }

Import-Module Microsoft.Graph.Sites
Import-Module Microsoft.Graph.Files
Import-Module ImportExcel

function Get-ClientCertificate {
    param ([Parameter(Mandatory)][string]$Thumbprint)
    $cert = Get-ChildItem -Path "Cert:\CurrentUser\My\$Thumbprint" -ErrorAction Stop
    if (-not $cert) { throw "Certificate with thumbprint $Thumbprint not found." }
    return $cert
}

function Connect-ToGraph {
    param ([Parameter(Mandatory)][System.Security.Cryptography.X509Certificates.X509Certificate2]$Cert)
    Write-Host "[Info] Connecting to Microsoft Graph..." -ForegroundColor Cyan
    Disconnect-MgGraph -ErrorAction SilentlyContinue
    Connect-MgGraph -ClientId $clientId -TenantId $tenantId -Certificate $Cert -NoWelcome -WarningAction SilentlyContinue
    $context = Get-MgContext
    if ($context.AuthType -ne 'AppOnly') { throw "App-only authentication required." }
    Write-Host "[Info] Successfully connected with app-only authentication" -ForegroundColor Green
}

function Get-SharePointAccessToken {
    param ([Parameter(Mandatory)][System.Security.Cryptography.X509Certificates.X509Certificate2]$Cert)
    try {
        $spToken = Get-MsalToken -ClientId $clientId -TenantId $tenantId -ClientCertificate $Cert -Scopes "https://fbaint.sharepoint.com/.default"
        return $spToken.AccessToken
    } catch {
        Write-Host "[Error] Failed to get SharePoint access token: $($_.Exception.Message)" -ForegroundColor Red
        return $null
    }
}

function Test-GraphContext {
    $context = Get-MgContext
    if (-not $context) { throw "Microsoft Graph context not found." }
    if (-not ($context.Scopes -match 'Sites.Read.All')) { throw "Required scope 'Sites.Read.All' is missing." }
    Write-Host "[Success] Graph context and scopes validated." -ForegroundColor Green
}

function Get-AllSharePointSites {
    Write-Host "[Info] Enumerating SharePoint sites..." -ForegroundColor Cyan
    $sites = Get-MgSite -All | Where-Object { $_.SiteCollection -and $_.WebUrl -notmatch '-my\.sharepoint\.com' -and $_.WebUrl -notmatch '/personal/' }
    if (-not $sites) { throw "No SharePoint sites found." }
    Write-Host "[Info] Found $($sites.Count) sites." -ForegroundColor Green
    return $sites
}

function Get-SiteStorageSummary {
    param (
        [Parameter(Mandatory)]$site,
        [Parameter(Mandatory)]$spToken
    )

    $siteId = $site.Id
    $siteUrl = $site.WebUrl
    $drives = Get-MgSiteDrive -SiteId $siteId -WarningAction SilentlyContinue
    $totalSize = 0
    $totalFileCount = 0
    $allFiles = @()
    $folderSizes = @{}

    foreach ($drive in $drives) {
        $items = Get-MgDriveItemChild -DriveId $drive.Id -DriveItemId 'root' -All -WarningAction SilentlyContinue
        foreach ($item in $items) {
            if ($item.File) {
                $size = $item.Size
                $path = $item.ParentReference.Path
                $allFiles += [PSCustomObject]@{ Name = $item.Name; Path = $path; Size = $size; SizeMB = [math]::Round($size / 1MB, 2) }
                if (-not $folderSizes.ContainsKey($path)) { $folderSizes[$path] = 0 }
                $folderSizes[$path] += $size
                $totalSize += $size
                $totalFileCount++
            }
        }
    }

    $recycleSize = 0
    try {
        $headers = @{ Authorization = "Bearer $spToken"; Accept = "application/json;odata=verbose" }
        $recycleUrl = "$siteUrl/_api/site/RecycleBin"
        $response = Invoke-RestMethod -Uri $recycleUrl -Headers $headers -Method Get -ErrorAction Stop

        if ($response.d.results) {
            foreach ($item in $response.d.results) {
                $recycleSize += $item.Size
            }
        }
    } catch {
        Write-Warning "Failed to get Recycle Bin size for $siteUrl. Setting to 0 GB."
        $recycleSize = 0
    }

    $topFiles = $allFiles | Sort-Object Size -Descending | Select-Object -First 10
    $topFolders = @()
    foreach ($folder in $folderSizes.Keys) {
        $topFolders += [PSCustomObject]@{ Path = $folder; Size = $folderSizes[$folder]; SizeMB = [math]::Round($folderSizes[$folder] / 1MB, 2) }
    }
    $topFolders = $topFolders | Sort-Object Size -Descending | Select-Object -First 10

    return [PSCustomObject]@{
        Name = $site.DisplayName
        Url = $siteUrl
        UserSizeGB = [math]::Round($totalSize / 1GB, 2)
        RecycleSizeGB = [math]::Round($recycleSize / 1GB, 2)
        TotalFileCount = $totalFileCount
        TopFiles = $topFiles
        TopFolders = $topFolders
    }
}

function Get-SiteUserAccess {
    param (
        [Parameter(Mandatory)]$site,
        [Parameter(Mandatory)]$spToken
    )
    $siteId = $site.Id
    $siteUrl = $site.WebUrl
    $accessList = @()
    try {
        $drives = Get-MgSiteDrive -SiteId $siteId -WarningAction SilentlyContinue
        foreach ($drive in $drives) {
            $items = Get-MgDriveItemChild -DriveId $drive.Id -DriveItemId 'root' -All -WarningAction SilentlyContinue
            foreach ($item in $items) {
                if ($item.Folder) {
                    $permissions = Get-MgDriveItemPermission -DriveId $drive.Id -DriveItemId $item.Id -WarningAction SilentlyContinue
                    foreach ($perm in $permissions) {
                        # Handle both GrantedTo (single) and GrantedToIdentities (multiple)
                        $grantees = @()
                        if ($perm.GrantedTo) { $grantees += $perm.GrantedTo }
                        if ($perm.GrantedToIdentities) { $grantees += $perm.GrantedToIdentities }
                        foreach ($grantee in $grantees) {
                            $displayName = $grantee.User.DisplayName
                            $userPrincipalName = $grantee.User.Email
                            $role = if ($perm.Roles) { ($perm.Roles -join ', ') } else { 'User' }
                            if ($displayName -or $userPrincipalName) {
                                $accessList += [PSCustomObject]@{
                                    SiteName = $site.DisplayName
                                    SiteUrl = $siteUrl
                                    UserName = $displayName
                                    UserPrincipalName = $userPrincipalName
                                    Role = $role
                                    MainFolders = $item.Name
                                }
                            }
                        }
                    }
                }
            }
        }
    } catch {
        Write-Warning "Failed to get user access for $($site.WebUrl): $($_.Exception.Message)"
=======
    return @{
        Files = $allFiles
        FolderSizes = $folderSizes
        TotalFiles = $allFiles.Count
        TotalSizeGB = [math]::Round(($allFiles | Measure-Object -Property Size -Sum).Sum / 1GB, 2)
    }
}

# --- Main Execution (Tenant-wide) ---
function Main {
    try {
        Write-Host "SharePoint Tenant Storage & Access Report Generator" -ForegroundColor Green
        Write-Host "=============================================" -ForegroundColor Green

        # Connect to Microsoft Graph
        Connect-ToGraph

        $tenantName = Get-TenantName
        $dateStr = Get-Date -Format yyyyMMdd_HHmmss
        $outputDir = "C:\Users\Howza Goin\GitHubRepositories\Powershell-scripts\output"
        if (-not (Test-Path $outputDir)) {
            New-Item -Path $outputDir -ItemType Directory | Out-Null
        }
        $excelFileName = Join-Path -Path $outputDir -ChildPath "TenantAudit-$tenantName-$dateStr.xlsx"

        # Get all SharePoint sites in the tenant
        $sites = Get-AllSharePointSites

        # First, get summary storage for all sites accurately
        Write-Host "Calculating storage for all $($sites.Count) sites... (This may take a while)" -ForegroundColor Cyan
        $siteSummaries = @()
        $progressCount = 0
        foreach ($site in $sites) {
            $progressCount++
            Write-Progress -Activity "Gathering Site Storage" -Status "Processing site $progressCount of $($sites.Count): $($site.DisplayName)" -PercentComplete (($progressCount / $sites.Count) * 100)
            $drives = Get-MgSiteDrive -SiteId $site.Id -WarningAction SilentlyContinue
            $totalUsedStorage = ($drives | Measure-Object -Property { $_.Quota.Used } -Sum).Sum
            
            $siteSummaries += [PSCustomObject]@{ 
                Site = $site
                SiteName = $site.DisplayName
                SiteId = $site.Id
                SiteUrl = $site.WebUrl
                StorageBytes = $totalUsedStorage
                StorageGB = [math]::Round($totalUsedStorage / 1GB, 3)
            }
        }
        Write-Progress -Activity "Gathering Site Storage" -Completed

        # Identify top 10 largest sites
        $topSites = $siteSummaries | Sort-Object StorageBytes -Descending | Select-Object -First 10
        $topSiteIds = $topSites.SiteId
        
        $allSiteSummaries = @()
        $allTopFiles      = @()
        $allTopFolders    = @()
        $allLongPathFiles = @()
        $allRecycleBinFiles = @()
        $siteStorageStats = @{}
        $sitePieCharts    = @{}

        Write-Host "Performing deep scan on the 10 largest sites..." -ForegroundColor Cyan
        $progressCount = 0
        foreach ($siteSummary in $topSites) {
            $progressCount++
            $site = $siteSummary.Site
            Write-Progress -Activity "Deep Scanning Top 10 Sites" -Status "Scanning $($site.DisplayName) ($progressCount of 10)" -PercentComplete ($progressCount / 10 * 100)
            
            $siteStorageStats[$site.DisplayName] = $siteSummary.StorageGB

            # --- Deep scan for top 10 sites ---
            $siteDrives = Get-MgSiteDrive -SiteId $site.Id -WarningAction SilentlyContinue
            $driveIds = $siteDrives | ForEach-Object { $_.id }
            
            $driveItemsBatchResults = Get-DriveItemsBatch -DriveIds $driveIds -ParentId 'root'
            $siteFileData = Get-FileDataBatch -DrivesBatchResponses $driveItemsBatchResults

            # --- Recycle Bin: Get top 10 largest files and total size ---
            $recycleBinSize = 0
            try {
                $recycleUri = "/v1.0/sites/$($site.Id)/drive/recycleBin/items?`$top=500"
                $recycleResp = Invoke-MgGraphRequest -Method GET -Uri $recycleUri
                if ($recycleResp.value) {
                    $recycledItems = $recycleResp.value | Where-Object { $_.size }
                    $allRecycleBinFiles += $recycledItems | Sort-Object size -Descending | Select-Object -First 10 |
                        ForEach-Object {
                            [PSCustomObject]@{ 
                                SiteName = $site.DisplayName
                                Name = $_.name
                                SizeMB = [math]::Round($_.size / 1MB, 2)
                                SizeGB = [math]::Round($_.size / 1GB, 3)
                                DeletedDateTime = $_.deletedDateTime
                            }
                        }
                    $recycleBinSize = ($recycledItems | Measure-Object -Property size -Sum).Sum
                }
            } catch {
                Write-Warning "Could not retrieve recycle bin for site $($site.DisplayName). Error: $($_.Exception.Message)"
                $recycleBinSize = 0
            }
            
            # System files (filtered out in main logic, but count for pie chart)
            $systemFiles = $siteFileData.Files | Where-Object {
                $_.Name -match '^~' -or $_.Name -match '^\.' -or $_.Name -match '^Forms$' -or 
                $_.Name -match '^_vti_' -or $_.Name -match '^appdata' -or $_.Name -match '^\.DS_Store$' -or 
                $_.Name -match '^Thumbs\.db$'
            }
            $systemFilesSize = ($systemFiles | Measure-Object -Property Size -Sum).Sum
            
            $allSiteSummaries += [PSCustomObject]@{ 
                SiteName = $site.DisplayName
                SiteUrl  = $site.WebUrl
                TotalFiles = $siteFileData.TotalFiles
                TotalSizeGB = $siteFileData.TotalSizeGB
                TotalFolders = $siteFileData.FolderSizes.Count
                RecycleBinSizeGB = [math]::Round($recycleBinSize / 1GB, 3)
                SystemFilesSizeGB = [math]::Round($systemFilesSize / 1GB, 3)
                ReportDate = Get-Date -Format "yyyy-MM-dd HH:mm:ss"
            }
            
            # Add SiteName to each file object for later grouping
            $siteFileData.Files | ForEach-Object { $_ | Add-Member -NotePropertyName SiteName -NotePropertyValue $site.DisplayName -Force }
            $allTopFiles += $siteFileData.Files | Sort-Object Size -Descending | Select-Object -First 20
            
            $allLongPathFiles += $siteFileData.Files | Where-Object { $_.PathLength -ge 399 }

            $allTopFolders += $siteFileData.FolderSizes.GetEnumerator() | Sort-Object Value -Descending | Select-Object -First 10 | ForEach-Object {
                [PSCustomObject]@{ 
                    SiteName   = $site.DisplayName
                    FolderPath = $_.Key
                    SizeGB     = [math]::Round($_.Value / 1GB, 3)
                    SizeMB     = [math]::Round($_.Value / 1MB, 2)
                }
            }
            
            # Pie chart breakdown for this site
            $pieData = @()
            $pieData += $siteFileData.FolderSizes.GetEnumerator() | Sort-Object Value -Descending | Select-Object -First 8 | ForEach-Object {
                [PSCustomObject]@{ 
                    FolderPath = $_.Key
                    SizeGB = [math]::Round($_.Value / 1GB, 3)
                    Category = 'Folder'
                }
            }
            if ($systemFilesSize -gt 0) {
                $pieData += [PSCustomObject]@{ FolderPath = 'System Files'; SizeGB = [math]::Round($systemFilesSize / 1GB, 3); Category = 'System' }
            }
            if ($recycleBinSize -gt 0) {
                $pieData += [PSCustomObject]@{ FolderPath = 'Recycle Bin'; SizeGB = [math]::Round($recycleBinSize / 1GB, 3); Category = 'RecycleBin' }
            }
            $sitePieCharts[$site.DisplayName] = $pieData
        }
        Write-Progress -Activity "Deep Scanning Top 10 Sites" -Completed

        # Add non-top sites to the summary list
        $otherSites = $siteSummaries | Where-Object { $topSiteIds -notcontains $_.SiteId }
        foreach($siteSummary in $otherSites){
             $allSiteSummaries += [PSCustomObject]@{ 
                SiteName = $siteSummary.SiteName
                SiteUrl  = $siteSummary.SiteUrl
                TotalFiles = "N/A (Not a top 10 site)"
                TotalSizeGB = $siteSummary.StorageGB
                TotalFolders = "N/A"
                RecycleBinSizeGB = "N/A"
                SystemFilesSizeGB = "N/A"
                ReportDate = Get-Date -Format "yyyy-MM-dd HH:mm:ss"
            }
        }

        # Tenant-wide storage pie chart (top 10 sites)
        $tenantPieChartData = $topSites | Select-Object SiteName, StorageGB

        # --- Create Excel Report ---
        Write-Host "Creating Excel report: $excelFileName" -ForegroundColor Cyan
        
        $excelParams = @{
            Path = $excelFileName
            WorksheetName = "Summary"
            AutoSize = $true
            TableStyle = "Medium2"
            PassThru = $true
        }
        $excel = $allSiteSummaries | Sort-Object StorageGB -Descending | Export-Excel @excelParams
        
        $allTopFiles | Select-Object SiteName, Name, SizeMB, Path, Extension | Export-Excel -ExcelPackage $excel -WorksheetName "Top 20 Files (per site)" -AutoSize -TableStyle Medium6
        
        if ($allTopFolders.Count -gt 0) {
            $allTopFolders | Export-Excel -ExcelPackage $excel -WorksheetName "Top 10 Folders (per site)" -AutoSize -TableStyle Medium3
        }

        if ($allLongPathFiles.Count -gt 0) {
            $allLongPathFiles | Select-Object SiteName, FullPath, PathLength | Export-Excel -ExcelPackage $excel -WorksheetName "Long Path Files (>=399)" -AutoSize -TableStyle Medium8
        }

        if ($allRecycleBinFiles.Count -gt 0) {
            $allRecycleBinFiles | Export-Excel -ExcelPackage $excel -WorksheetName "Recycle Bin (Top 10 Largest)" -AutoSize -TableStyle Medium12
        }

        # Add tenant-wide pie chart
        $wsTenantPie = $tenantPieChartData | Export-Excel -ExcelPackage $excel -WorksheetName "Tenant Storage Pie" -AutoSize -TableStyle Medium4 -PassThru
        $chartTenant = $wsTenantPie.Drawings.AddChart("TenantStorageChart", [OfficeOpenXml.Drawing.Chart.eChartType]::Pie)
        $chartTenant.Title.Text = "Tenant Storage Usage (Top 10 Sites)"
        $chartTenant.SetPosition(1, 0, 3, 0) # row, rowoffset, col, coloffset
        $chartTenant.SetSize(600, 400)
        $seriesTenant = $chartTenant.Series.Add($wsTenantPie.Cells["B2:B$($tenantPieChartData.Count + 1)"], $wsTenantPie.Cells["A2:A$($tenantPieChartData.Count + 1)"])
        $seriesTenant.Header = "Size (GB)"

        # Add site-specific pie charts
        foreach ($site in $topSites) {
            $siteName = $site.SiteName
            if ($sitePieCharts.ContainsKey($siteName) -and $sitePieCharts[$siteName]) {
                $pieData = $sitePieCharts[$siteName]
                if($pieData.Count -gt 0){
                    $wsSitePie = $pieData | Export-Excel -ExcelPackage $excel -WorksheetName ("Pie - " + $siteName.Substring(0, [Math]::Min($siteName.Length, 25))) -AutoSize -TableStyle Medium4 -PassThru
                    $chartSite = $wsSitePie.Drawings.AddChart("SiteStorageChart", [OfficeOpenXml.Drawing.Chart.eChartType]::Pie)
                    $chartSite.Title.Text = "Storage Usage for $($siteName)"
                    $chartSite.SetPosition(1, 0, 4, 0)
                    $chartSite.SetSize(500, 400)
                    $rowCount = $pieData.Count
                    if ($rowCount -gt 0) {
                        $chartSite.Series.Add($wsSitePie.Cells["B2:B$($rowCount + 1)"], $wsSitePie.Cells["A2:A$($rowCount + 1)"])
                    }
                }
            }
        }
        
        Close-ExcelPackage $excel
        Write-Host "`nReport saved to: $excelFileName" -ForegroundColor Green

    }
    catch {
        Write-Host "`nError: $_" -ForegroundColor Red
        Write-Host "Stack Trace: $($_.ScriptStackTrace)" -ForegroundColor DarkRed
    }
    finally {
        Disconnect-MgGraph -ErrorAction SilentlyContinue -WarningAction SilentlyContinue
>>>>>>> a02f0498
    }
    return $accessList
}

<<<<<<< HEAD
function Get-SaveFilePath {
    Add-Type -AssemblyName System.Windows.Forms
    $dialog = New-Object System.Windows.Forms.SaveFileDialog
    $dialog.Filter = "Excel Files (*.xlsx)|*.xlsx"
    $dialog.FileName = "SharePointAudit_$(Get-Date -Format 'yyyyMMdd_HHmm').xlsx"
    if ($dialog.ShowDialog() -eq [System.Windows.Forms.DialogResult]::OK) {
        return $dialog.FileName
    } else {
        throw "File save canceled."
    }
}

function Export-ResultsToExcel {
    param ([array]$sites, [string]$excelPath, [array]$siteAccess)

    $summaryData = $sites | Select-Object Name, Url, UserSizeGB, RecycleSizeGB, TotalFileCount
    $summaryData | Export-Excel -Path $excelPath -WorksheetName "Summary" -AutoSize -BoldTopRow -TableName "SummaryTable"

    # Add summary pie chart
    $ws = Open-ExcelPackage -Path $excelPath
    Add-ExcelChart -Worksheet $ws.Summary -RangeAddress "C2:C$($summaryData.Count+1)" -ChartType PieExploded3D -Title "Storage Distribution (GB)" -XRange "A2:A$($summaryData.Count+1)" -Row 2 -Column 7
    Close-ExcelPackage $ws

    # Add top 10 largest sites detail sheets
    $topSites = $sites | Sort-Object UserSizeGB -Descending | Select-Object -First 10
    foreach ($site in $topSites) {
        $siteName = ($site.Name -replace '[^\w]', '_').Substring(0, [Math]::Min(28, ($site.Name -replace '[^\w]', '_').Length))
        $folders = $site.TopFolders | Select-Object Path, SizeMB
        $files = $site.TopFiles | Select-Object Name, Path, SizeMB

        # Export folders and files to new sheet
        $folders | Export-Excel -Path $excelPath -WorksheetName "$siteName" -AutoSize -BoldTopRow -StartRow 1 -StartColumn 1 -TableName "${siteName}_Folders"
        $files | Export-Excel -Path $excelPath -WorksheetName "$siteName" -AutoSize -BoldTopRow -StartRow ($folders.Count + 5) -StartColumn 1 -TableName "${siteName}_Files" -Append

        # Add pie chart for folders
        $ws = Open-ExcelPackage -Path $excelPath
        Add-ExcelChart -Worksheet $ws.$siteName -RangeAddress "B2:B$($folders.Count+1)" -ChartType PieExploded3D -Title "Folder Size Breakdown" -XRange "A2:A$($folders.Count+1)" -Row 2 -Column 5
        Close-ExcelPackage $ws
    }

    # Add SiteAccess worksheet
    if ($siteAccess -and $siteAccess.Count -gt 0) {
        $siteAccess | Export-Excel -Path $excelPath -WorksheetName "SiteAccess" -AutoSize -BoldTopRow -TableName "SiteAccessTable" -Append
    }

    Write-Host "[Success] Excel report saved: $excelPath" -ForegroundColor Green
}

# Main execution
try {
    $cert = Get-ClientCertificate -Thumbprint $certificateThumbprint
    Connect-ToGraph -Cert $cert
    Test-GraphContext
    $sites = Get-AllSharePointSites
    $spToken = Get-SharePointAccessToken -Cert $cert
    if (-not $spToken) { throw "Failed to acquire SharePoint token!" }

    $siteResults = @()
    $siteAccess = @()
    $progress = 0
    $totalSites = $sites.Count

    foreach ($site in $sites) {
        $progress++
        Write-Progress -Activity "Auditing SharePoint Sites" -Status "Processing $progress of $totalSites" -PercentComplete (($progress / $totalSites) * 100)
        $summary = Get-SiteStorageSummary -site $site -spToken $spToken
        if ($summary) { $siteResults += $summary }
        $access = Get-SiteUserAccess -site $site -spToken $spToken
        if ($access) { $siteAccess += $access }
    }

    $excelPath = Get-SaveFilePath
    Export-ResultsToExcel -sites $siteResults -excelPath $excelPath -siteAccess $siteAccess

    Write-Host "[Success] Audit complete!" -ForegroundColor Green
    Write-Progress -Activity "Auditing SharePoint Sites" -Completed
}
catch {
    Write-Host "[Error] $($_.Exception.Message)" -ForegroundColor Red
}
finally {
    Write-Host "[Info] Finished and cleaned up." -ForegroundColor Cyan
}
=======
# Execute the script
Main
>>>>>>> a02f0498
<|MERGE_RESOLUTION|>--- conflicted
+++ resolved
@@ -1,28 +1,3 @@
-<<<<<<< HEAD
-# --- SharePoint Audit Full Final Script ---
-
-$clientId = '278b9af9-888d-4344-93bb-769bdd739249'
-$tenantId = 'ca0711e2-e703-4f4e-9099-17d97863211c'
-$certificateThumbprint = '5DFBBD691A96E55416E5AA35E4B6505A45740324'
-
-# Install required modules if missing
-if (-not (Get-Module -Name Microsoft.Graph -ListAvailable)) {
-    Install-Module -Name Microsoft.Graph -Scope CurrentUser -Force
-}
-if (-not (Get-Module -Name ImportExcel -ListAvailable)) {
-    Install-Module -Name ImportExcel -Scope CurrentUser -Force
-}
-
-Import-Module Microsoft.Graph.Sites
-Import-Module Microsoft.Graph.Files
-Import-Module ImportExcel
-
-function Get-ClientCertificate {
-    param ([Parameter(Mandatory)][string]$Thumbprint)
-    $cert = Get-ChildItem -Path "Cert:\CurrentUser\My\$Thumbprint" -ErrorAction Stop
-    if (-not $cert) { throw "Certificate with thumbprint $Thumbprint not found." }
-    return $cert
-=======
 <#
 .SYNOPSIS
   SharePoint Tenant-Wide Storage & Access Audit Script
@@ -51,109 +26,503 @@
 #--- Configuration ---
 $clientId     = '278b9af9-888d-4344-93bb-769bdd739249'
 $tenantId     = 'ca0711e2-e703-4f4e-9099-17d97863211c'
+# $siteUrl      = 'https://fbaint.sharepoint.com/sites/Marketing'  # No longer needed, script scans all sites
 $certificateThumbprint = 'B0AF0EF7659EA83D3140844F4BF89CCBB9413DBA'
 
-#--- Required Modules ---
-$requiredModules = @(
-    'Microsoft.Graph.Authentication',
-    'Microsoft.Graph.Sites', 
-    'Microsoft.Graph.Files',
-    'Microsoft.Graph.Users',
-    'Microsoft.Graph.Identity.DirectoryManagement',
-    'ImportExcel'
-)
-
-# Install and import required modules
-foreach ($module in $requiredModules) {
-    if (-not (Get-Module -ListAvailable -Name $module)) {
-        Write-Host "Installing $module..." -ForegroundColor Yellow
-        Install-Module -Name $module -Force -AllowClobber -SkipPublisherCheck -WarningAction SilentlyContinue
-    }
-    Import-Module -Name $module -Force -WarningAction SilentlyContinue
->>>>>>> a02f0498
+# Install required modules if missing
+if (-not (Get-Module -Name Microsoft.Graph -ListAvailable)) {
+    Install-Module -Name Microsoft.Graph -Scope CurrentUser -Force
+}
+if (-not (Get-Module -Name ImportExcel -ListAvailable)) {
+    Install-Module -Name ImportExcel -Scope CurrentUser -Force
+}
+
+Import-Module Microsoft.Graph.Sites
+Import-Module Microsoft.Graph.Files
+Import-Module ImportExcel
+
+function Get-ClientCertificate {
+    param ([Parameter(Mandatory)][string]$Thumbprint)
+    $cert = Get-ChildItem -Path "Cert:\CurrentUser\My\$Thumbprint" -ErrorAction Stop
+    if (-not $cert) { throw "Certificate with thumbprint $Thumbprint not found." }
+    return $cert
 }
 
 function Connect-ToGraph {
-<<<<<<< HEAD
-    param ([Parameter(Mandatory)][System.Security.Cryptography.X509Certificates.X509Certificate2]$Cert)
-    Write-Host "[Info] Connecting to Microsoft Graph..." -ForegroundColor Cyan
-    Disconnect-MgGraph -ErrorAction SilentlyContinue
-    Connect-MgGraph -ClientId $clientId -TenantId $tenantId -Certificate $Cert -NoWelcome -WarningAction SilentlyContinue
-=======
     Write-Host "Connecting to Microsoft Graph..." -ForegroundColor Cyan
     
     # Clear existing connections
     Disconnect-MgGraph -ErrorAction SilentlyContinue -WarningAction SilentlyContinue
     
-    # Connect with app-only authentication using the certificate thumbprint directly
-    Connect-MgGraph -ClientId $clientId -TenantId $tenantId -CertificateThumbprint $certificateThumbprint -NoWelcome -WarningAction SilentlyContinue
+    # Get certificate
+    $cert = Get-ChildItem -Path "Cert:\CurrentUser\My\$certificateThumbprint" -ErrorAction Stop
+    
+    # Connect with app-only authentication
+    Connect-MgGraph -ClientId $clientId -TenantId $tenantId -Certificate $cert -NoWelcome -WarningAction SilentlyContinue
     
     # Verify app-only authentication
->>>>>>> a02f0498
     $context = Get-MgContext
     if ($context.AuthType -ne 'AppOnly') { throw "App-only authentication required." }
     Write-Host "[Info] Successfully connected with app-only authentication" -ForegroundColor Green
 }
 
-function Get-SharePointAccessToken {
-    param ([Parameter(Mandatory)][System.Security.Cryptography.X509Certificates.X509Certificate2]$Cert)
+#--- Get Site Information ---
+function Get-SiteInfo {
+    param([string]$SiteUrl)
+    
+    Write-Host "Getting site information..." -ForegroundColor Cyan
+    
+    # Extract site ID from URL
+    $uri = [Uri]$SiteUrl
+    $sitePath = $uri.AbsolutePath
+    $siteId = "$($uri.Host):$sitePath"
+    
+    $site = Get-MgSite -SiteId $siteId
+    Write-Host "Found site: $($site.DisplayName)" -ForegroundColor Green
+    
+    return $site
+}
+
+#--- Get Total Item Count (for progress bar) ---
+function Get-TotalItemCount {
+    param(
+        [string]$DriveId,
+        [string]$Path = "root"
+    )
+    
+    $count = 0
     try {
-        $spToken = Get-MsalToken -ClientId $clientId -TenantId $tenantId -ClientCertificate $Cert -Scopes "https://fbaint.sharepoint.com/.default"
-        return $spToken.AccessToken
-    } catch {
-        Write-Host "[Error] Failed to get SharePoint access token: $($_.Exception.Message)" -ForegroundColor Red
-        return $null
-    }
-}
-
-<<<<<<< HEAD
-function Test-GraphContext {
-    $context = Get-MgContext
-    if (-not $context) { throw "Microsoft Graph context not found." }
-    if (-not ($context.Scopes -match 'Sites.Read.All')) { throw "Required scope 'Sites.Read.All' is missing." }
-    Write-Host "[Success] Graph context and scopes validated." -ForegroundColor Green
-}
-
-function Get-AllSharePointSites {
-    Write-Host "[Info] Enumerating SharePoint sites..." -ForegroundColor Cyan
-    $sites = Get-MgSite -All | Where-Object { $_.SiteCollection -and $_.WebUrl -notmatch '-my\.sharepoint\.com' -and $_.WebUrl -notmatch '/personal/' }
-    if (-not $sites) { throw "No SharePoint sites found." }
-    Write-Host "[Info] Found $($sites.Count) sites." -ForegroundColor Green
-    return $sites
-}
-
-function Get-SiteStorageSummary {
-    param (
-        [Parameter(Mandatory)]$site,
-        [Parameter(Mandatory)]$spToken
+        $children = Get-MgDriveItemChild -DriveId $DriveId -DriveItemId $Path -All -ErrorAction SilentlyContinue -WarningAction SilentlyContinue
+        if ($children) {
+            $count += $children.Count
+            foreach ($child in $children) {
+                if ($child.Folder) {
+                    $count += Get-TotalItemCount -DriveId $DriveId -Path $child.Id
+                }
+            }
+        }
+    }
+    catch {
+        # Silently handle errors
+    }
+    return $count
+}
+
+#--- Get Drive Items Recursively ---
+function Get-DriveItems {
+    param(
+        [string]$DriveId,
+        [string]$Path,
+        [int]$Depth = 0,
+        [ref]$GlobalItemIndex,
+        [int]$TotalItems = 1
     )
-
-    $siteId = $site.Id
-    $siteUrl = $site.WebUrl
-    $drives = Get-MgSiteDrive -SiteId $siteId -WarningAction SilentlyContinue
-    $totalSize = 0
-    $totalFileCount = 0
+    $items = @()
+    try {
+        $children = Get-MgDriveItemChild -DriveId $DriveId -DriveItemId $Path -All -ErrorAction SilentlyContinue -WarningAction SilentlyContinue
+        
+        if ($children -and $children.Count -gt 0) {
+            foreach ($child in $children) {
+                if ($null -eq $child -or -not $child.Id) { continue }
+                
+                $items += $child
+                $GlobalItemIndex.Value++
+                
+                # Update progress bar
+                $percent = if ($TotalItems -gt 0) { [Math]::Min(100, [int](($GlobalItemIndex.Value/$TotalItems)*100)) } else { 100 }
+                $progressBar = ('█' * ($percent / 2)) + ('░' * (50 - ($percent / 2)))
+                Write-Progress -Activity "Scanning SharePoint Site Content" -Status "[$progressBar] $percent% - Processing: $($child.Name)" -PercentComplete $percent -Id 1
+                
+                # Recursively get folder contents
+                if ($child.Folder -and $Depth -lt 10) {
+                    try {
+                        $items += Get-DriveItems -DriveId $DriveId -Path $child.Id -Depth ($Depth + 1) -GlobalItemIndex $GlobalItemIndex -TotalItems $TotalItems
+                    } catch {
+                        # Silently skip folders with access issues
+                    }
+                }
+            }
+        }
+    }
+    catch {
+        # Silently handle errors
+    }
+    return $items
+}
+
+#--- Collect File Data ---
+function Get-FileData {
+    param($Site)
+    
+    Write-Host "Analyzing site structure..." -ForegroundColor Cyan
+    
     $allFiles = @()
     $folderSizes = @{}
-
+    
+    # Get all drives for the site
+    $drives = Get-MgSiteDrive -SiteId $Site.Id -WarningAction SilentlyContinue
+    
+    # Calculate total items for progress bar
+    Write-Host "Calculating total items for progress tracking..." -ForegroundColor Cyan
+    $totalItems = 0
     foreach ($drive in $drives) {
-        $items = Get-MgDriveItemChild -DriveId $drive.Id -DriveItemId 'root' -All -WarningAction SilentlyContinue
-        foreach ($item in $items) {
-            if ($item.File) {
-                $size = $item.Size
-                $path = $item.ParentReference.Path
-                $allFiles += [PSCustomObject]@{ Name = $item.Name; Path = $path; Size = $size; SizeMB = [math]::Round($size / 1MB, 2) }
-                if (-not $folderSizes.ContainsKey($path)) { $folderSizes[$path] = 0 }
-                $folderSizes[$path] += $size
-                $totalSize += $size
-                $totalFileCount++
-=======
+        $totalItems += Get-TotalItemCount -DriveId $drive.Id
+    }
+    
+    Write-Host "Found approximately $totalItems items to process" -ForegroundColor Green
+    
+    $globalItemIndex = 0
+    $globalItemIndexRef = [ref]$globalItemIndex
+    $items = @()
+    
+    # Process each drive
+    foreach ($drive in $drives) {
+        try {
+            $children = Get-MgDriveItemChild -DriveId $drive.Id -DriveItemId "root" -All -ErrorAction SilentlyContinue -WarningAction SilentlyContinue
+            
+            foreach ($child in $children) {
+                if ($null -eq $child) { continue }
+                
+                $items += $child
+                $globalItemIndexRef.Value++
+                
+                # Update progress bar
+                $percent = if ($totalItems -gt 0) { [Math]::Min(100, [int](($globalItemIndexRef.Value/$totalItems)*100)) } else { 100 }
+                $progressBar = ('█' * ($percent / 2)) + ('░' * (50 - ($percent / 2)))
+                Write-Progress -Activity "Scanning SharePoint Site Content" -Status "[$progressBar] $percent% - Processing: $($child.Name)" -PercentComplete $percent -Id 1
+                
+                if ($child.Folder) {
+                    $items += Get-DriveItems -DriveId $drive.Id -Path $child.Id -Depth 1 -GlobalItemIndex $globalItemIndexRef -TotalItems $totalItems
+                }
+            }
+        }
+        catch {
+            # Silently handle drive access errors
+        }
+    }
+    
+    Write-Progress -Activity "Scanning SharePoint Site Content" -Completed -Id 1
+    Write-Host "Processing collected items..." -ForegroundColor Cyan
+    
+    foreach ($item in $items) {
+        if ($item.File) {
+            # Filter out system files
+            $isSystem = $false
+            if ($item.Name -match '^~' -or $item.Name -match '^\.' -or $item.Name -match '^Forms$' -or 
+                $item.Name -match '^_vti_' -or $item.Name -match '^appdata' -or $item.Name -match '^.DS_Store$' -or 
+                $item.Name -match '^Thumbs.db$') {
+                $isSystem = $true
+            }
+            if ($item.File.MimeType -eq 'application/vnd.microsoft.sharepoint.system' -or 
+                $item.File.MimeType -eq 'application/vnd.ms-sharepoint.folder') {
+                $isSystem = $true
+            }
+            if ($item.WebUrl -match '/_layouts/' -or $item.WebUrl -match '/_catalogs/' -or 
+                $item.WebUrl -match '/_vti_bin/') {
+                $isSystem = $true
+            }
+            if ($isSystem) { continue }
+            
+            $allFiles += [PSCustomObject]@{
+                Name = $item.Name
+                Size = [long]$item.Size
+                SizeGB = [math]::Round($item.Size / 1GB, 3)
+                SizeMB = [math]::Round($item.Size / 1MB, 2)
+                Path = $item.ParentReference.Path
+                Drive = $item.ParentReference.DriveId
+                Extension = [System.IO.Path]::GetExtension($item.Name).ToLower()
+            }
+            
+            # Track folder sizes
+            $folderPath = $item.ParentReference.Path
+            if (-not $folderSizes.ContainsKey($folderPath)) {
+                $folderSizes[$folderPath] = 0
+            }
+            $folderSizes[$folderPath] += $item.Size
+        }
+    }
+    
+    Write-Host "Site analysis complete - Found $($allFiles.Count) files across $($drives.Count) drives" -ForegroundColor Green
+    
+    return @{
+        Files = $allFiles
+        FolderSizes = $folderSizes
+        TotalFiles = $allFiles.Count
+        TotalSizeGB = [math]::Round(($allFiles | Measure-Object -Property Size -Sum).Sum / 1GB, 2)
+    }
+}
+
+#--- Get Parent Folder Access Information ---
+function Get-ParentFolderAccess {
+    param($Site)
+    
+    Write-Host "Retrieving parent folder access information..." -ForegroundColor Cyan
+    
+    $folderAccess = @()
+    $processedFolders = @{}
+    
+    try {
+        # Get all drives for the site
+        $drives = Get-MgSiteDrive -SiteId $Site.Id -WarningAction SilentlyContinue
+        
+        foreach ($drive in $drives) {
+            try {
+                # Get root folders only (first level)
+                $rootFolders = Get-MgDriveItemChild -DriveId $drive.Id -DriveItemId "root" -All -ErrorAction Stop | 
+                              Where-Object { $_.Folder }
+                
+                foreach ($folder in $rootFolders) {
+                    if ($processedFolders.ContainsKey($folder.Id)) { continue }
+                    $processedFolders[$folder.Id] = $true
+                    
+                    try {
+                        $permissions = Get-MgDriveItemPermission -DriveId $drive.Id -DriveItemId $folder.Id -All -ErrorAction Stop
+                        
+                        foreach ($perm in $permissions) {
+                            $roles = ($perm.Roles | Where-Object { $_ }) -join ', '
+                            
+                            if ($perm.GrantedToIdentitiesV2) {
+                                foreach ($identity in $perm.GrantedToIdentitiesV2) {
+                                    if ($identity.User.DisplayName) {
+                                        $folderAccess += [PSCustomObject]@{
+                                            FolderName = $folder.Name
+                                            FolderPath = $folder.ParentReference.Path + '/' + $folder.Name
+                                            UserName = $identity.User.DisplayName
+                                            UserEmail = $identity.User.Email
+                                            PermissionLevel = $roles
+                                            AccessType = if ($roles -match 'owner|write') { 'Full/Edit' } 
+                                                        elseif ($roles -match 'read') { 'Read Only' } 
+                                                        else { 'Other' }
+                                        }
+                                    }
+                                }
+                            }
+                            
+                            if ($perm.GrantedTo -and $perm.GrantedTo.User.DisplayName) {
+                                $folderAccess += [PSCustomObject]@{
+                                    FolderName = $folder.Name
+                                    FolderPath = $folder.ParentReference.Path + '/' + $folder.Name
+                                    UserName = $perm.GrantedTo.User.DisplayName
+                                    UserEmail = $perm.GrantedTo.User.Email
+                                    PermissionLevel = $roles
+                                    AccessType = if ($roles -match 'owner|write') { 'Full/Edit' } 
+                                                elseif ($roles -match 'read') { 'Read Only' } 
+                                                else { 'Other' }
+                                }
+                            }
+                        }
+                    }
+                    catch {
+                        Write-Host "Warning: Could not retrieve permissions for folder $($folder.Name) - $_" -ForegroundColor Yellow
+                    }
+                }
+            }
+            catch {
+                Write-Host "Warning: Could not access drive $($drive.Id) - $_" -ForegroundColor Yellow
+            }
+        }
+        
+        # Remove duplicates (same user with same access to same folder)
+        $folderAccess = $folderAccess | Sort-Object FolderName, UserName, PermissionLevel -Unique
+        
+        Write-Host "Found access data for $($folderAccess.Count) parent folder permissions" -ForegroundColor Green
+        
+    }
+    catch {
+        Write-Host "Error retrieving folder access data: $_" -ForegroundColor Red
+        $folderAccess = @([PSCustomObject]@{
+            FolderName = "Permission Error"
+            FolderPath = "Check permissions"
+            UserName = "Unable to retrieve data"
+            UserEmail = "Requires additional permissions"
+            PermissionLevel = "N/A"
+            AccessType = "Error"
+        })
+    }
+    
+    return $folderAccess
+}
+
+#--- Create Excel Report ---
+function New-ExcelReport {
+    param(
+        $FileData,
+        $FolderAccess,
+        $Site,
+        $FileName
+    )
+    
+    Write-Host "Creating Excel report: $FileName" -ForegroundColor Cyan
+    
+    # Prepare data for different sheets
+    $top20Files = $FileData.Files | Sort-Object Size -Descending | Select-Object -First 20 |
+        Select-Object Name, SizeMB, Path, Drive, Extension
+    
+    $top10Folders = $FileData.FolderSizes.GetEnumerator() | 
+        Sort-Object Value -Descending | Select-Object -First 10 |
+        ForEach-Object { 
+            [PSCustomObject]@{
+                FolderPath = $_.Key
+                SizeGB = [math]::Round($_.Value / 1GB, 3)
+                SizeMB = [math]::Round($_.Value / 1MB, 2)
+            }
+        }
+    
+    # Storage breakdown by location for pie chart
+    $storageBreakdown = $FileData.FolderSizes.GetEnumerator() | 
+        Sort-Object Value -Descending | Select-Object -First 15 |
+        ForEach-Object {
+            $folderName = if ($_.Key -match '/([^/]+)/?$') { $matches[1] } else { "Root" }
+            [PSCustomObject]@{
+                Location = $folderName
+                Path = $_.Key
+                SizeGB = [math]::Round($_.Value / 1GB, 3)
+                SizeMB = [math]::Round($_.Value / 1MB, 2)
+                Percentage = [math]::Round(($_.Value / ($FileData.Files | Measure-Object Size -Sum).Sum) * 100, 1)
+            }
+        }
+    
+    # Parent folder access summary
+    $accessSummary = $FolderAccess | Group-Object PermissionLevel | 
+        ForEach-Object {
+            [PSCustomObject]@{
+                PermissionLevel = $_.Name
+                UserCount = $_.Count
+                Users = ($_.Group.UserName | Sort-Object -Unique) -join '; '
+            }
+        }
+    
+    # Site summary
+    $siteSummary = @([PSCustomObject]@{
+        SiteName = $Site.DisplayName
+        SiteUrl = $Site.WebUrl
+        TotalFiles = $FileData.TotalFiles
+        TotalSizeGB = $FileData.TotalSizeGB
+        TotalFolders = $FileData.FolderSizes.Count
+        UniquePermissionLevels = ($FolderAccess.PermissionLevel | Sort-Object -Unique).Count
+        ReportDate = Get-Date -Format "yyyy-MM-dd HH:mm:ss"
+    })
+    
+    # Create Excel file with multiple worksheets
+    $excel = $siteSummary | Export-Excel -Path $FileName -WorksheetName "Summary" -AutoSize -TableStyle Medium2 -PassThru
+    $top20Files | Export-Excel -ExcelPackage $excel -WorksheetName "Top 20 Files" -AutoSize -TableStyle Medium6
+    $top10Folders | Export-Excel -ExcelPackage $excel -WorksheetName "Top 10 Folders" -AutoSize -TableStyle Medium3
+    $storageBreakdown | Export-Excel -ExcelPackage $excel -WorksheetName "Storage Breakdown" -AutoSize -TableStyle Medium4
+    $FolderAccess | Export-Excel -ExcelPackage $excel -WorksheetName "Folder Access" -AutoSize -TableStyle Medium5
+    $accessSummary | Export-Excel -ExcelPackage $excel -WorksheetName "Access Summary" -AutoSize -TableStyle Medium1
+    
+    # Add charts to the storage breakdown worksheet
+    $ws = $excel.Workbook.Worksheets["Storage Breakdown"]
+    
+    # Create pie chart for storage distribution by location
+    $chart = $ws.Drawings.AddChart("StorageChart", [OfficeOpenXml.Drawing.Chart.eChartType]::Pie)
+    $chart.Title.Text = "Storage Usage by Location"
+    $chart.SetPosition(1, 0, 7, 0)
+    $chart.SetSize(500, 400)
+    
+    $series = $chart.Series.Add($ws.Cells["C2:C$($storageBreakdown.Count + 1)"], $ws.Cells["A2:A$($storageBreakdown.Count + 1)"])
+    $series.Header = "Size (GB)"
+    
+    Close-ExcelPackage $excel
+    
+    Write-Host "Excel report created successfully!" -ForegroundColor Green
+    Write-Host "`nReport Contents:" -ForegroundColor Cyan
+    Write-Host "- Summary: Overall site statistics" -ForegroundColor White
+    Write-Host "- Top 20 Files: Largest files by size" -ForegroundColor White  
+    Write-Host "- Top 10 Folders: Largest folders by size" -ForegroundColor White
+    Write-Host "- Storage Breakdown: Space usage by location with pie chart" -ForegroundColor White
+    Write-Host "- Folder Access: Parent folder permissions" -ForegroundColor White
+    Write-Host "- Access Summary: Users grouped by permission level" -ForegroundColor White
+}
+
 # --- Get All SharePoint Sites in Tenant ---
 function Get-AllSharePointSites {
     Write-Host "Enumerating all SharePoint sites in tenant..." -ForegroundColor Cyan
-    $sites = Get-MgSite -All -Property "id,displayName,webUrl,siteCollection" -WarningAction SilentlyContinue
-    Write-Host "Found $($sites.Count) sites." -ForegroundColor Green
+    $sites = Get-MgSite -Search "*" -All -WarningAction SilentlyContinue
     return $sites
+}
+
+# --- Get Site Storage and User Access Info ---
+function Get-SiteStorageAndAccess {
+    param($Site)
+    $siteInfo = @{}
+    $siteInfo.SiteName = $Site.DisplayName
+    $siteInfo.SiteUrl = $Site.WebUrl
+    $siteInfo.SiteId = $Site.Id
+    $siteInfo.StorageGB = 0
+    $siteInfo.Users = @()
+    $siteInfo.ExternalGuests = @()
+    $siteInfo.TopFiles = @()
+    $siteInfo.TopFolders = @()
+
+    # Get drives and storage
+    $drives = Get-MgSiteDrive -SiteId $Site.Id -WarningAction SilentlyContinue
+    $allFiles = @()
+    $folderSizes = @{
+    }
+    foreach ($drive in $drives) {
+        try {
+            $items = Get-MgDriveItemChild -DriveId $drive.Id -DriveItemId "root" -All -ErrorAction SilentlyContinue
+            foreach ($item in $items) {
+                if ($item.File) {
+                    $allFiles += $item
+                    $folderPath = $item.ParentReference.Path
+                    if (-not $folderSizes.ContainsKey($folderPath)) { $folderSizes[$folderPath] = 0 }
+                    $folderSizes[$folderPath] += $item.Size
+                }
+            }
+        } catch {
+        }
+    }
+    $siteInfo.StorageGB = [math]::Round(($allFiles | Measure-Object -Property Size -Sum).Sum / 1GB, 2)
+    $siteInfo.TopFiles = $allFiles | Sort-Object Size -Descending | Select-Object -First 20 | ForEach-Object {
+        [PSCustomObject]@{
+            Name = $_.Name
+            SizeMB = [math]::Round($_.Size / 1MB, 2)
+            Path = $_.ParentReference.Path
+            Extension = [System.IO.Path]::GetExtension($_.Name).ToLower()
+        }
+    }
+    $siteInfo.TopFolders = $folderSizes.GetEnumerator() | Sort-Object Value -Descending | Select-Object -First 20 | ForEach-Object {
+        [PSCustomObject]@{
+            FolderPath = $_.Key
+            SizeGB = [math]::Round($_.Value / 1GB, 3)
+            SizeMB = [math]::Round($_.Value / 1MB, 2)
+        }
+    }
+
+    # Get user access (site permissions)
+    $siteUsers = @()
+    $externalGuests = @()
+    try {
+        $permissions = Get-MgSitePermission -SiteId $Site.Id -All -ErrorAction SilentlyContinue
+        foreach ($perm in $permissions) {
+            if ($perm.Invitation) {
+                $userType = 'External Guest'
+                $externalGuests += [PSCustomObject]@{
+                    UserName = $perm.Invitation.InvitedUserDisplayName
+                    UserEmail = $perm.Invitation.InvitedUserEmailAddress
+                    AccessType = $perm.Roles -join ', '
+                }
+            } elseif ($perm.GrantedToIdentitiesV2) {
+                foreach ($identity in $perm.GrantedToIdentitiesV2) {
+                    $userType = if ($identity.User.UserType -eq 'Guest') { 'External Guest' } elseif ($identity.User.UserType -eq 'Member') { 'Internal' } else { $identity.User.UserType }
+                    $userObj = [PSCustomObject]@{
+                        UserName = $identity.User.DisplayName
+                        UserEmail = $identity.User.Email
+                        UserType = $userType
+                        AccessType = $perm.Roles -join ', '
+                    }
+                    $siteUsers += $userObj
+                    if ($userType -eq 'External Guest') { $externalGuests += $userObj }
+                }
+            }
+        }
+    } catch {
+    }
+    $siteInfo.Users = $siteUsers
+    $siteInfo.ExternalGuests = $externalGuests
+    return $siteInfo
 }
 
 # --- Get Tenant Name ---
@@ -161,6 +530,250 @@
     $tenant = Get-MgOrganization -ErrorAction SilentlyContinue | Select-Object -First 1
     if ($tenant) { return $tenant.DisplayName.Replace(' ', '_') }
     return 'Tenant'
+}
+
+# --- Main Execution (Tenant-wide) ---
+function Main {
+    try {
+        Write-Host "SharePoint Tenant Storage & Access Report Generator" -ForegroundColor Green
+        Write-Host "=============================================" -ForegroundColor Green
+
+        # Connect to Microsoft Graph
+        Connect-ToGraph
+
+        $tenantName = Get-TenantName
+        $dateStr = Get-Date -Format yyyyMMdd_HHmmss
+        $excelFileName = "TenantAudit-$tenantName-$dateStr.xlsx"
+
+        # Get all SharePoint sites in the tenant
+        $sites = Get-AllSharePointSites
+        $siteIds = $sites | ForEach-Object { $_.Id }
+
+        # First, get summary storage for all sites
+        $siteSummaries = @()
+        foreach ($site in $sites) {
+            $drives = Get-MgSiteDrive -SiteId $site.Id -WarningAction SilentlyContinue
+            $totalSize = 0
+            foreach ($drive in $drives) {
+                try {
+                    $items = Get-MgDriveItemChild -DriveId $drive.Id -DriveItemId "root" -All -ErrorAction SilentlyContinue
+                    $totalSize += ($items | Measure-Object -Property Size -Sum).Sum
+                } catch {}
+            }
+            $siteSummaries += [PSCustomObject]@{
+                Site = $site
+                SiteName = $site.DisplayName
+                SiteId = $site.Id
+                SiteUrl = $site.WebUrl
+                StorageBytes = $totalSize
+                StorageGB = [math]::Round($totalSize / 1GB, 3)
+            }
+        }
+        # Identify top 10 largest sites
+        $topSites = $siteSummaries | Sort-Object StorageBytes -Descending | Select-Object -First 10
+        $topSiteIds = $topSites.SiteId
+        $allSiteSummaries = @()
+        $allTopFiles      = @()
+        $allTopFolders    = @()
+        $siteStorageStats = @{
+        }
+        $sitePieCharts    = @{
+        }
+        $detailedSites = @()
+        foreach ($siteSummary in $siteSummaries) {
+            $site = $siteSummary.Site
+            $isTop = $topSiteIds -contains $site.Id
+            $siteStorageStats[$site.DisplayName] = $siteSummary.StorageGB
+            if ($isTop) {
+                # --- Deep scan for top 10 sites ---
+                $siteDrives = Get-MgSiteDrive -SiteId $site.Id -WarningAction SilentlyContinue
+                $driveIds = $siteDrives | ForEach-Object { $_.id }
+                $driveItemsBatchResults = Get-DriveItemsBatch -DriveIds $driveIds -ParentId 'root'
+                $siteFileData = Get-FileDataBatch -DrivesBatchResponses $driveItemsBatchResults
+                # --- Recycle Bin: Get top 10 largest files and total size ---
+                $recycleBinFiles = @()
+                $recycleBinSize = 0
+                try {
+                    $recycleUri = "/v1.0/sites/$($site.Id)/drive/recycleBin?\$top=500"
+                    $recycleResp = Invoke-MgGraphRequest -Method GET -Uri $recycleUri
+                    if ($recycleResp.value) {
+                        $recycleBinFiles = $recycleResp.value | Where-Object { $_.size } | Sort-Object size -Descending | Select-Object -First 10 |
+                            ForEach-Object {
+                                [PSCustomObject]@{
+                                    Name = $_.name
+                                    SizeMB = [math]::Round($_.size / 1MB, 2)
+                                    SizeGB = [math]::Round($_.size / 1GB, 3)
+                                    DeletedDateTime = $_.deletedDateTime
+                                }
+                            }
+                        $recycleBinSize = ($recycleResp.value | Measure-Object -Property size -Sum).Sum
+                    }
+                } catch {
+                    $recycleBinFiles = @()
+                    $recycleBinSize = 0
+                }
+                # System files (filtered out in main logic, but count for pie chart)
+                $systemFiles = $siteFileData.Files | Where-Object {
+                    $_.Name -match '^~' -or $_.Name -match '^\.' -or $_.Name -match '^Forms$' -or 
+                    $_.Name -match '^_vti_' -or $_.Name -match '^appdata' -or $_.Name -match '^.DS_Store$' -or 
+                    $_.Name -match '^Thumbs.db$'
+                }
+                $systemFilesSize = ($systemFiles | Measure-Object -Property Size -Sum).Sum
+                $allSiteSummaries += [PSCustomObject]@{
+                    SiteName = $site.DisplayName
+                    SiteUrl  = $site.WebUrl
+                    TotalFiles = $siteFileData.TotalFiles
+                    TotalSizeGB = $siteFileData.TotalSizeGB
+                    TotalFolders = $siteFileData.FolderSizes.Count
+                    UniquePermissionLevels = 0
+                    RecycleBinSizeGB = [math]::Round($recycleBinSize / 1GB, 3)
+                    SystemFilesSizeGB = [math]::Round($systemFilesSize / 1GB, 3)
+                    ReportDate = Get-Date -Format "yyyy-MM-dd HH:mm:ss"
+                }
+                $allTopFiles += $siteFileData.Files | Sort-Object Size -Descending | Select-Object -First 20 | ForEach-Object {
+                    $_ | Add-Member -NotePropertyName SiteName -NotePropertyValue $site.DisplayName -Force; $_
+                }
+                $allTopFolders += $siteFileData.FolderSizes.GetEnumerator() | Sort-Object Value -Descending | Select-Object -First 10 | ForEach-Object {
+                    [PSCustomObject]@{
+                        SiteName   = $site.DisplayName
+                        FolderPath = $_.Key
+                        SizeGB     = [math]::Round($_.Value / 1GB, 3)
+                        SizeMB     = [math]::Round($_.Value / 1MB, 2)
+                    }
+                }
+                # Pie chart breakdown: add system files and recycle bin as categories
+                $pieData = @()
+                $pieData += $siteFileData.FolderSizes.GetEnumerator() | Sort-Object Value -Descending | Select-Object -First 8 | ForEach-Object {
+                    [PSCustomObject]@{
+                        FolderPath = $_.Key
+                        SizeGB = [math]::Round($_.Value / 1GB, 3)
+                        Category = 'Folder'
+                    }
+                }
+                if ($systemFilesSize -gt 0) {
+                    $pieData += [PSCustomObject]@{ FolderPath = 'System Files'; SizeGB = [math]::Round($systemFilesSize / 1GB, 3); Category = 'System' }
+                }
+                if ($recycleBinSize -gt 0) {
+                    $pieData += [PSCustomObject]@{ FolderPath = 'Recycle Bin'; SizeGB = [math]::Round($recycleBinSize / 1GB, 3); Category = 'RecycleBin' }
+                }
+                $sitePieCharts[$site.DisplayName] = $pieData
+                # Add worksheet for recycle bin files
+                if ($recycleBinFiles.Count -gt 0) {
+                    $recycleBinFiles | Export-Excel -Path $excelFileName -WorksheetName ("RecycleBin - " + $site.DisplayName.Substring(0, [Math]::Min($site.DisplayName.Length, 25))) -AutoSize -TableStyle Medium12
+                }
+                $detailedSites += $site.Id
+            } else {
+                # --- Only summary for other sites ---
+                $allSiteSummaries += [PSCustomObject]@{
+                    SiteName = $site.DisplayName
+                    SiteUrl  = $site.WebUrl
+                    TotalFiles = $null
+                    TotalSizeGB = $siteSummary.StorageGB
+                    TotalFolders = $null
+                    UniquePermissionLevels = $null
+                    RecycleBinSizeGB = $null
+                    SystemFilesSizeGB = $null
+                    ReportDate = Get-Date -Format "yyyy-MM-dd HH:mm:ss"
+                }
+            }
+        }
+
+        # Tenant-wide storage pie chart (top 10 sites)
+        $tenantPieChart = $siteStorageStats.GetEnumerator() | Sort-Object Value -Descending | Select-Object -First 10 | ForEach-Object {
+            [PSCustomObject]@{
+                SiteName = $_.Key
+                TotalSizeGB = $_.Value
+            }
+        }
+
+        # Save Excel report
+        $excel = $allSiteSummaries | Export-Excel -Path $excelFileName -WorksheetName "Summary" -AutoSize -TableStyle Medium2 -PassThru
+        $allTopFiles      | Export-Excel -ExcelPackage $excel -WorksheetName "Top 20 Files"    -AutoSize -TableStyle Medium6
+        if ($allTopFolders.Count -gt 0) {
+            $allTopFolders | Export-Excel -ExcelPackage $excel -WorksheetName "Top 10 Folders"  -AutoSize -TableStyle Medium3
+        }
+        if ($tenantPieChart.Count -gt 0) {
+            $tenantPieChart | Export-Excel -ExcelPackage $excel -WorksheetName "Tenant Storage Pie" -AutoSize -TableStyle Medium4
+        }
+        # Add worksheet for files with long path+name (>=399 chars)
+        $longPathFiles = $fileData.Files | Where-Object { $_.PathLength -ge 399 }
+        if ($longPathFiles.Count -gt 0) {
+            $longPathFiles | Export-Excel -ExcelPackage $excel -WorksheetName "Long Path Files" -AutoSize -TableStyle Medium8
+        }
+        if ($tenantPieChart -and $tenantPieChart.Count -gt 0) {
+            foreach ($site in $tenantPieChart) {
+                $siteName = $site.SiteName
+                if ($sitePieCharts.ContainsKey($siteName) -and $sitePieCharts[$siteName]) {
+                    $sitePieCharts[$siteName] | Export-Excel -ExcelPackage $excel -WorksheetName ("Pie - " + $siteName.Substring(0, [Math]::Min($siteName.Length, 25))) -AutoSize -TableStyle Medium4
+                }
+            }
+            $ws = $excel.Workbook.Worksheets["Tenant Storage Pie"]
+            if ($ws) {
+                $chart = $ws.Drawings.AddChart("TenantStorageChart", [OfficeOpenXml.Drawing.Chart.eChartType]::Pie)
+                $chart.Title.Text = "Tenant Storage Usage (Top 10 Sites)"
+                $chart.SetPosition(1, 0, 7, 0)
+                $chart.SetSize(500, 400)
+                $series = $chart.Series.Add($ws.Cells["B2:B$($tenantPieChart.Count + 1)"], $ws.Cells["A2:A$($tenantPieChart.Count + 1)"])
+                $series.Header = "Size (GB)"
+            }
+            foreach ($site in $tenantPieChart) {
+                $siteName = $site.SiteName
+                $wsSite = $excel.Workbook.Worksheets["Pie - " + $siteName.Substring(0, [Math]::Min($siteName.Length, 25))]
+                if ($wsSite -and $sitePieCharts.ContainsKey($siteName) -and $sitePieCharts[$siteName]) {
+                    $chartSite = $wsSite.Drawings.AddChart("SiteStorageChart", [OfficeOpenXml.Drawing.Chart.eChartType]::Pie)
+                    $chartSite.Title.Text = "Storage Usage by Folder (Top 10)"
+                    $chartSite.SetPosition(1, 0, 7, 0)
+                    $chartSite.SetSize(500, 400)
+                    $rowCount = $sitePieCharts[$siteName].Count
+                    if ($rowCount -gt 0) {
+                        $chartSite.Series.Add($wsSite.Cells["B2:B$($rowCount + 1)"], $wsSite.Cells["A2:A$($rowCount + 1)"])
+                    }
+                }
+            }
+        }
+        # Only close and save the Excel package if at least one worksheet exists
+        if ($excel -and $excel.Workbook.Worksheets.Count -gt 0) {
+            Close-ExcelPackage $excel
+            Write-Host "`nReport saved to: $excelFileName" -ForegroundColor Green
+        } else {
+            Write-Host "No data was found to export. No Excel report was generated." -ForegroundColor Yellow
+        }
+    }
+    catch {
+        Write-Host "`nError: $_" -ForegroundColor Red
+        Write-Host "Stack Trace: $($_.ScriptStackTrace)" -ForegroundColor DarkRed
+    }
+    finally {
+        Disconnect-MgGraph -ErrorAction SilentlyContinue -WarningAction SilentlyContinue
+    }
+}
+
+# --- Batch Get Drives for Multiple Sites ---
+function Get-DrivesBatch {
+    param(
+        [Parameter(Mandatory)]
+        [array]$SiteIds
+    )
+    $batchRequests = @()
+    $responses = @()
+    $batchSize = 20  # Microsoft Graph batch limit is 20 per request
+    for ($i = 0; $i -lt $SiteIds.Count; $i += $batchSize) {
+        $batch = $SiteIds[$i..([Math]::Min($i+$batchSize-1, $SiteIds.Count-1))]
+        $batchRequests = @()
+        $reqId = 1
+        foreach ($siteId in $batch) {
+            $batchRequests += @{
+                id = "$reqId"
+                method = "GET"
+                url = "/sites/$siteId/drives"
+            }
+            $reqId++
+        }
+        $body = @{ requests = $batchRequests } | ConvertTo-Json -Depth 6
+        $result = Invoke-MgGraphRequest -Method POST -Uri "/v1.0/$batch" -Body $body -ContentType 'application/json'
+        $responses += $result.responses
+    }
+    return $responses
 }
 
 # --- Batch Get Drive Items for Multiple Drives ---
@@ -184,11 +797,9 @@
             }
             $reqId++
         }
-        $body = @{ requests = $batchRequests } | ConvertTo-Json -Depth 10
-        $result = Invoke-MgGraphRequest -Method POST -Uri "/v1.0/`$batch" -Body $body -ContentType 'application/json'
-        if ($result.responses) {
-            $responses += $result.responses
-        }
+        $body = @{ requests = $batchRequests } | ConvertTo-Json -Depth 6
+        $result = Invoke-MgGraphRequest -Method POST -Uri "/v1.0/\$batch" -Body $body -ContentType 'application/json'
+        $responses += $result.responses
     }
     return $responses
 }
@@ -199,370 +810,33 @@
         [array]$DrivesBatchResponses
     )
     $allFiles = @()
-    $folderSizes = @{}
-    
-    # Helper function to recursively process items
-    function Process-Items {
-        param($items)
-        foreach ($item in $items) {
-            if ($item.file) {
-                # Calculate full path+name length (Path + '/' + Name)
-                $fullPath = ($item.parentReference.path + '/' + $item.name).Replace('//','/')
-                $pathLength = $fullPath.Length
-                $allFiles += [PSCustomObject]@{ 
-                    Name = $item.name
-                    Size = [long]$item.size
-                    SizeGB = [math]::Round($item.size / 1GB, 3)
-                    SizeMB = [math]::Round($item.size / 1MB, 2)
-                    Path = $item.parentReference.path
-                    Drive = $item.parentReference.driveId
-                    Extension = [System.IO.Path]::GetExtension($item.name).ToLower()
-                    PathLength = $pathLength
-                    FullPath = $fullPath
-                }
-                $folderPath = $item.parentReference.path
-                if (-not $folderSizes.ContainsKey($folderPath)) { $folderSizes[$folderPath] = 0 }
-                $folderSizes[$folderPath] += [long]$item.size
-            }
-            # If the item is a folder and has children, process them
-            if ($item.folder -and $item.children) {
-                Process-Items -items $item.children
->>>>>>> a02f0498
-            }
-        }
-    }
-
-<<<<<<< HEAD
-    $recycleSize = 0
-    try {
-        $headers = @{ Authorization = "Bearer $spToken"; Accept = "application/json;odata=verbose" }
-        $recycleUrl = "$siteUrl/_api/site/RecycleBin"
-        $response = Invoke-RestMethod -Uri $recycleUrl -Headers $headers -Method Get -ErrorAction Stop
-
-        if ($response.d.results) {
-            foreach ($item in $response.d.results) {
-                $recycleSize += $item.Size
-            }
-=======
+    $folderSizes = @{
+    }
     foreach ($resp in $DrivesBatchResponses) {
         if ($resp.status -eq 200 -and $resp.body.value) {
-            Process-Items -items $resp.body.value
->>>>>>> a02f0498
-        }
-    } catch {
-        Write-Warning "Failed to get Recycle Bin size for $siteUrl. Setting to 0 GB."
-        $recycleSize = 0
-    }
-<<<<<<< HEAD
-
-    $topFiles = $allFiles | Sort-Object Size -Descending | Select-Object -First 10
-    $topFolders = @()
-    foreach ($folder in $folderSizes.Keys) {
-        $topFolders += [PSCustomObject]@{ Path = $folder; Size = $folderSizes[$folder]; SizeMB = [math]::Round($folderSizes[$folder] / 1MB, 2) }
-    }
-    $topFolders = $topFolders | Sort-Object Size -Descending | Select-Object -First 10
-
-    return [PSCustomObject]@{
-        Name = $site.DisplayName
-        Url = $siteUrl
-        UserSizeGB = [math]::Round($totalSize / 1GB, 2)
-        RecycleSizeGB = [math]::Round($recycleSize / 1GB, 2)
-        TotalFileCount = $totalFileCount
-        TopFiles = $topFiles
-        TopFolders = $topFolders
-    }
-}
-
-function Get-SiteUserAccess {
-    param (
-        [Parameter(Mandatory)]$site,
-        [Parameter(Mandatory)]$spToken
-    )
-    $siteId = $site.Id
-    $siteUrl = $site.WebUrl
-    $accessList = @()
-    try {
-        $drives = Get-MgSiteDrive -SiteId $siteId -WarningAction SilentlyContinue
-        foreach ($drive in $drives) {
-            $items = Get-MgDriveItemChild -DriveId $drive.Id -DriveItemId 'root' -All -WarningAction SilentlyContinue
-            foreach ($item in $items) {
-                if ($item.Folder) {
-                    $permissions = Get-MgDriveItemPermission -DriveId $drive.Id -DriveItemId $item.Id -WarningAction SilentlyContinue
-                    foreach ($perm in $permissions) {
-                        # Handle both GrantedTo (single) and GrantedToIdentities (multiple)
-                        $grantees = @()
-                        if ($perm.GrantedTo) { $grantees += $perm.GrantedTo }
-                        if ($perm.GrantedToIdentities) { $grantees += $perm.GrantedToIdentities }
-                        foreach ($grantee in $grantees) {
-                            $displayName = $grantee.User.DisplayName
-                            $userPrincipalName = $grantee.User.Email
-                            $role = if ($perm.Roles) { ($perm.Roles -join ', ') } else { 'User' }
-                            if ($displayName -or $userPrincipalName) {
-                                $accessList += [PSCustomObject]@{
-                                    SiteName = $site.DisplayName
-                                    SiteUrl = $siteUrl
-                                    UserName = $displayName
-                                    UserPrincipalName = $userPrincipalName
-                                    Role = $role
-                                    MainFolders = $item.Name
-                                }
-                            }
-                        }
+            foreach ($item in $resp.body.value) {
+                if ($item.file) {
+                    # Calculate full path+name length (Path + '/' + Name)
+                    $fullPath = ($item.parentReference.path + '/' + $item.name).Replace('//','/')
+                    $pathLength = $fullPath.Length
+                    $allFiles += [PSCustomObject]@{
+                        Name = $item.name
+                        Size = [long]$item.size
+                        SizeGB = [math]::Round($item.size / 1GB, 3)
+                        SizeMB = [math]::Round($item.size / 1MB, 2)
+                        Path = $item.parentReference.path
+                        Drive = $item.parentReference.driveId
+                        Extension = [System.IO.Path]::GetExtension($item.name).ToLower()
+                        PathLength = $pathLength
+                        FullPath = $fullPath
                     }
-                }
-            }
-        }
-    } catch {
-        Write-Warning "Failed to get user access for $($site.WebUrl): $($_.Exception.Message)"
-    }
-    return $accessList
-}
-
-function Get-SaveFilePath {
-    Add-Type -AssemblyName System.Windows.Forms
-    $dialog = New-Object System.Windows.Forms.SaveFileDialog
-    $dialog.Filter = "Excel Files (*.xlsx)|*.xlsx"
-    $dialog.FileName = "SharePointAudit_$(Get-Date -Format 'yyyyMMdd_HHmm').xlsx"
-    if ($dialog.ShowDialog() -eq [System.Windows.Forms.DialogResult]::OK) {
-        return $dialog.FileName
-    } else {
-        throw "File save canceled."
-    }
-}
-
-function Export-ResultsToExcel {
-    param ([array]$sites, [string]$excelPath, [array]$siteAccess)
-
-    $summaryData = $sites | Select-Object Name, Url, UserSizeGB, RecycleSizeGB, TotalFileCount
-    $summaryData | Export-Excel -Path $excelPath -WorksheetName "Summary" -AutoSize -BoldTopRow -TableName "SummaryTable"
-
-    # Add summary pie chart
-    $ws = Open-ExcelPackage -Path $excelPath
-    Add-ExcelChart -Worksheet $ws.Summary -RangeAddress "C2:C$($summaryData.Count+1)" -ChartType PieExploded3D -Title "Storage Distribution (GB)" -XRange "A2:A$($summaryData.Count+1)" -Row 2 -Column 7
-    Close-ExcelPackage $ws
-
-    # Add top 10 largest sites detail sheets
-    $topSites = $sites | Sort-Object UserSizeGB -Descending | Select-Object -First 10
-    foreach ($site in $topSites) {
-        $siteName = ($site.Name -replace '[^\w]', '_').Substring(0, [Math]::Min(28, ($site.Name -replace '[^\w]', '_').Length))
-        $folders = $site.TopFolders | Select-Object Path, SizeMB
-        $files = $site.TopFiles | Select-Object Name, Path, SizeMB
-
-        # Export folders and files to new sheet
-        $folders | Export-Excel -Path $excelPath -WorksheetName "$siteName" -AutoSize -BoldTopRow -StartRow 1 -StartColumn 1 -TableName "${siteName}_Folders"
-        $files | Export-Excel -Path $excelPath -WorksheetName "$siteName" -AutoSize -BoldTopRow -StartRow ($folders.Count + 5) -StartColumn 1 -TableName "${siteName}_Files" -Append
-
-        # Add pie chart for folders
-        $ws = Open-ExcelPackage -Path $excelPath
-        Add-ExcelChart -Worksheet $ws.$siteName -RangeAddress "B2:B$($folders.Count+1)" -ChartType PieExploded3D -Title "Folder Size Breakdown" -XRange "A2:A$($folders.Count+1)" -Row 2 -Column 5
-        Close-ExcelPackage $ws
-    }
-
-    # Add SiteAccess worksheet
-    if ($siteAccess -and $siteAccess.Count -gt 0) {
-        $siteAccess | Export-Excel -Path $excelPath -WorksheetName "SiteAccess" -AutoSize -BoldTopRow -TableName "SiteAccessTable" -Append
-    }
-
-    Write-Host "[Success] Excel report saved: $excelPath" -ForegroundColor Green
-}
-
-# Main execution
-try {
-    $cert = Get-ClientCertificate -Thumbprint $certificateThumbprint
-    Connect-ToGraph -Cert $cert
-    Test-GraphContext
-    $sites = Get-AllSharePointSites
-    $spToken = Get-SharePointAccessToken -Cert $cert
-    if (-not $spToken) { throw "Failed to acquire SharePoint token!" }
-
-    $siteResults = @()
-    $siteAccess = @()
-    $progress = 0
-    $totalSites = $sites.Count
-
-    foreach ($site in $sites) {
-        $progress++
-        Write-Progress -Activity "Auditing SharePoint Sites" -Status "Processing $progress of $totalSites" -PercentComplete (($progress / $totalSites) * 100)
-        $summary = Get-SiteStorageSummary -site $site -spToken $spToken
-        if ($summary) { $siteResults += $summary }
-        $access = Get-SiteUserAccess -site $site -spToken $spToken
-        if ($access) { $siteAccess += $access }
-    }
-
-    $excelPath = Get-SaveFilePath
-    Export-ResultsToExcel -sites $siteResults -excelPath $excelPath -siteAccess $siteAccess
-
-    Write-Host "[Success] Audit complete!" -ForegroundColor Green
-    Write-Progress -Activity "Auditing SharePoint Sites" -Completed
-}
-catch {
-    Write-Host "[Error] $($_.Exception.Message)" -ForegroundColor Red
-}
-finally {
-    Write-Host "[Info] Finished and cleaned up." -ForegroundColor Cyan
-}
-# --- SharePoint Audit Full Final Script (Advanced Excel + Charts) ---
-
-$clientId = '278b9af9-888d-4344-93bb-769bdd739249'
-$tenantId = 'ca0711e2-e703-4f4e-9099-17d97863211c'
-$certificateThumbprint = '5DFBBD691A96E55416E5AA35E4B6505A45740324'
-
-# Install required modules if needed
-if (-not (Get-Module -Name Microsoft.Graph -ListAvailable)) { Install-Module -Name Microsoft.Graph -Scope CurrentUser -Force }
-if (-not (Get-Module -Name ImportExcel -ListAvailable)) { Install-Module -Name ImportExcel -Scope CurrentUser -Force }
-
-Import-Module Microsoft.Graph.Sites
-Import-Module Microsoft.Graph.Files
-Import-Module ImportExcel
-
-function Get-ClientCertificate {
-    param ([Parameter(Mandatory)][string]$Thumbprint)
-    $cert = Get-ChildItem -Path "Cert:\CurrentUser\My\$Thumbprint" -ErrorAction Stop
-    if (-not $cert) { throw "Certificate with thumbprint $Thumbprint not found." }
-    return $cert
-}
-
-function Connect-ToGraph {
-    param ([Parameter(Mandatory)][System.Security.Cryptography.X509Certificates.X509Certificate2]$Cert)
-    Write-Host "[Info] Connecting to Microsoft Graph..." -ForegroundColor Cyan
-    Disconnect-MgGraph -ErrorAction SilentlyContinue
-    Connect-MgGraph -ClientId $clientId -TenantId $tenantId -Certificate $Cert -NoWelcome -WarningAction SilentlyContinue
-    $context = Get-MgContext
-    if ($context.AuthType -ne 'AppOnly') { throw "App-only authentication required." }
-    Write-Host "[Info] Successfully connected with app-only authentication" -ForegroundColor Green
-}
-
-function Get-SharePointAccessToken {
-    param ([Parameter(Mandatory)][System.Security.Cryptography.X509Certificates.X509Certificate2]$Cert)
-    try {
-        $spToken = Get-MsalToken -ClientId $clientId -TenantId $tenantId -ClientCertificate $Cert -Scopes "https://fbaint.sharepoint.com/.default"
-        return $spToken.AccessToken
-    } catch {
-        Write-Host "[Error] Failed to get SharePoint access token: $($_.Exception.Message)" -ForegroundColor Red
-        return $null
-    }
-}
-
-function Test-GraphContext {
-    $context = Get-MgContext
-    if (-not $context) { throw "Microsoft Graph context not found." }
-    if (-not ($context.Scopes -match 'Sites.Read.All')) { throw "Required scope 'Sites.Read.All' is missing." }
-    Write-Host "[Success] Graph context and scopes validated." -ForegroundColor Green
-}
-
-function Get-AllSharePointSites {
-    Write-Host "[Info] Enumerating SharePoint sites..." -ForegroundColor Cyan
-    $sites = Get-MgSite -All | Where-Object { $_.SiteCollection -and $_.WebUrl -notmatch '-my\.sharepoint\.com' -and $_.WebUrl -notmatch '/personal/' }
-    if (-not $sites) { throw "No SharePoint sites found." }
-    Write-Host "[Info] Found $($sites.Count) sites." -ForegroundColor Green
-    return $sites
-}
-
-function Get-SiteStorageSummary {
-    param (
-        [Parameter(Mandatory)]$site,
-        [Parameter(Mandatory)]$spToken
-    )
-
-    $siteId = $site.Id
-    $siteUrl = $site.WebUrl
-    $drives = Get-MgSiteDrive -SiteId $siteId -WarningAction SilentlyContinue
-    $totalSize = 0
-    $totalFileCount = 0
-    $allFiles = @()
-    $folderSizes = @{}
-
-    foreach ($drive in $drives) {
-        $items = Get-MgDriveItemChild -DriveId $drive.Id -DriveItemId 'root' -All -WarningAction SilentlyContinue
-        foreach ($item in $items) {
-            if ($item.File) {
-                $size = $item.Size
-                $path = $item.ParentReference.Path
-                $allFiles += [PSCustomObject]@{ Name = $item.Name; Path = $path; Size = $size; SizeMB = [math]::Round($size / 1MB, 2) }
-                if (-not $folderSizes.ContainsKey($path)) { $folderSizes[$path] = 0 }
-                $folderSizes[$path] += $size
-                $totalSize += $size
-                $totalFileCount++
-            }
-        }
-    }
-
-    $recycleSize = 0
-    try {
-        $headers = @{ Authorization = "Bearer $spToken"; Accept = "application/json;odata=verbose" }
-        $recycleUrl = "$siteUrl/_api/site/RecycleBin"
-        $response = Invoke-RestMethod -Uri $recycleUrl -Headers $headers -Method Get -ErrorAction Stop
-
-        if ($response.d.results) {
-            foreach ($item in $response.d.results) {
-                $recycleSize += $item.Size
-            }
-        }
-    } catch {
-        Write-Warning "Failed to get Recycle Bin size for $siteUrl. Setting to 0 GB."
-        $recycleSize = 0
-    }
-
-    $topFiles = $allFiles | Sort-Object Size -Descending | Select-Object -First 10
-    $topFolders = @()
-    foreach ($folder in $folderSizes.Keys) {
-        $topFolders += [PSCustomObject]@{ Path = $folder; Size = $folderSizes[$folder]; SizeMB = [math]::Round($folderSizes[$folder] / 1MB, 2) }
-    }
-    $topFolders = $topFolders | Sort-Object Size -Descending | Select-Object -First 10
-
-    return [PSCustomObject]@{
-        Name = $site.DisplayName
-        Url = $siteUrl
-        UserSizeGB = [math]::Round($totalSize / 1GB, 2)
-        RecycleSizeGB = [math]::Round($recycleSize / 1GB, 2)
-        TotalFileCount = $totalFileCount
-        TopFiles = $topFiles
-        TopFolders = $topFolders
-    }
-}
-
-function Get-SiteUserAccess {
-    param (
-        [Parameter(Mandatory)]$site,
-        [Parameter(Mandatory)]$spToken
-    )
-    $siteId = $site.Id
-    $siteUrl = $site.WebUrl
-    $accessList = @()
-    try {
-        $drives = Get-MgSiteDrive -SiteId $siteId -WarningAction SilentlyContinue
-        foreach ($drive in $drives) {
-            $items = Get-MgDriveItemChild -DriveId $drive.Id -DriveItemId 'root' -All -WarningAction SilentlyContinue
-            foreach ($item in $items) {
-                if ($item.Folder) {
-                    $permissions = Get-MgDriveItemPermission -DriveId $drive.Id -DriveItemId $item.Id -WarningAction SilentlyContinue
-                    foreach ($perm in $permissions) {
-                        # Handle both GrantedTo (single) and GrantedToIdentities (multiple)
-                        $grantees = @()
-                        if ($perm.GrantedTo) { $grantees += $perm.GrantedTo }
-                        if ($perm.GrantedToIdentities) { $grantees += $perm.GrantedToIdentities }
-                        foreach ($grantee in $grantees) {
-                            $displayName = $grantee.User.DisplayName
-                            $userPrincipalName = $grantee.User.Email
-                            $role = if ($perm.Roles) { ($perm.Roles -join ', ') } else { 'User' }
-                            if ($displayName -or $userPrincipalName) {
-                                $accessList += [PSCustomObject]@{
-                                    SiteName = $site.DisplayName
-                                    SiteUrl = $siteUrl
-                                    UserName = $displayName
-                                    UserPrincipalName = $userPrincipalName
-                                    Role = $role
-                                    MainFolders = $item.Name
-                                }
-                            }
-                        }
-                    }
-                }
-            }
-        }
-    } catch {
-        Write-Warning "Failed to get user access for $($site.WebUrl): $($_.Exception.Message)"
-=======
+                    $folderPath = $item.parentReference.path
+                    if (-not $folderSizes.ContainsKey($folderPath)) { $folderSizes[$folderPath] = 0 }
+                    $folderSizes[$folderPath] += $item.size
+                }
+            }
+        }
+    }
     return @{
         Files = $allFiles
         FolderSizes = $folderSizes
@@ -571,324 +845,5 @@
     }
 }
 
-# --- Main Execution (Tenant-wide) ---
-function Main {
-    try {
-        Write-Host "SharePoint Tenant Storage & Access Report Generator" -ForegroundColor Green
-        Write-Host "=============================================" -ForegroundColor Green
-
-        # Connect to Microsoft Graph
-        Connect-ToGraph
-
-        $tenantName = Get-TenantName
-        $dateStr = Get-Date -Format yyyyMMdd_HHmmss
-        $outputDir = "C:\Users\Howza Goin\GitHubRepositories\Powershell-scripts\output"
-        if (-not (Test-Path $outputDir)) {
-            New-Item -Path $outputDir -ItemType Directory | Out-Null
-        }
-        $excelFileName = Join-Path -Path $outputDir -ChildPath "TenantAudit-$tenantName-$dateStr.xlsx"
-
-        # Get all SharePoint sites in the tenant
-        $sites = Get-AllSharePointSites
-
-        # First, get summary storage for all sites accurately
-        Write-Host "Calculating storage for all $($sites.Count) sites... (This may take a while)" -ForegroundColor Cyan
-        $siteSummaries = @()
-        $progressCount = 0
-        foreach ($site in $sites) {
-            $progressCount++
-            Write-Progress -Activity "Gathering Site Storage" -Status "Processing site $progressCount of $($sites.Count): $($site.DisplayName)" -PercentComplete (($progressCount / $sites.Count) * 100)
-            $drives = Get-MgSiteDrive -SiteId $site.Id -WarningAction SilentlyContinue
-            $totalUsedStorage = ($drives | Measure-Object -Property { $_.Quota.Used } -Sum).Sum
-            
-            $siteSummaries += [PSCustomObject]@{ 
-                Site = $site
-                SiteName = $site.DisplayName
-                SiteId = $site.Id
-                SiteUrl = $site.WebUrl
-                StorageBytes = $totalUsedStorage
-                StorageGB = [math]::Round($totalUsedStorage / 1GB, 3)
-            }
-        }
-        Write-Progress -Activity "Gathering Site Storage" -Completed
-
-        # Identify top 10 largest sites
-        $topSites = $siteSummaries | Sort-Object StorageBytes -Descending | Select-Object -First 10
-        $topSiteIds = $topSites.SiteId
-        
-        $allSiteSummaries = @()
-        $allTopFiles      = @()
-        $allTopFolders    = @()
-        $allLongPathFiles = @()
-        $allRecycleBinFiles = @()
-        $siteStorageStats = @{}
-        $sitePieCharts    = @{}
-
-        Write-Host "Performing deep scan on the 10 largest sites..." -ForegroundColor Cyan
-        $progressCount = 0
-        foreach ($siteSummary in $topSites) {
-            $progressCount++
-            $site = $siteSummary.Site
-            Write-Progress -Activity "Deep Scanning Top 10 Sites" -Status "Scanning $($site.DisplayName) ($progressCount of 10)" -PercentComplete ($progressCount / 10 * 100)
-            
-            $siteStorageStats[$site.DisplayName] = $siteSummary.StorageGB
-
-            # --- Deep scan for top 10 sites ---
-            $siteDrives = Get-MgSiteDrive -SiteId $site.Id -WarningAction SilentlyContinue
-            $driveIds = $siteDrives | ForEach-Object { $_.id }
-            
-            $driveItemsBatchResults = Get-DriveItemsBatch -DriveIds $driveIds -ParentId 'root'
-            $siteFileData = Get-FileDataBatch -DrivesBatchResponses $driveItemsBatchResults
-
-            # --- Recycle Bin: Get top 10 largest files and total size ---
-            $recycleBinSize = 0
-            try {
-                $recycleUri = "/v1.0/sites/$($site.Id)/drive/recycleBin/items?`$top=500"
-                $recycleResp = Invoke-MgGraphRequest -Method GET -Uri $recycleUri
-                if ($recycleResp.value) {
-                    $recycledItems = $recycleResp.value | Where-Object { $_.size }
-                    $allRecycleBinFiles += $recycledItems | Sort-Object size -Descending | Select-Object -First 10 |
-                        ForEach-Object {
-                            [PSCustomObject]@{ 
-                                SiteName = $site.DisplayName
-                                Name = $_.name
-                                SizeMB = [math]::Round($_.size / 1MB, 2)
-                                SizeGB = [math]::Round($_.size / 1GB, 3)
-                                DeletedDateTime = $_.deletedDateTime
-                            }
-                        }
-                    $recycleBinSize = ($recycledItems | Measure-Object -Property size -Sum).Sum
-                }
-            } catch {
-                Write-Warning "Could not retrieve recycle bin for site $($site.DisplayName). Error: $($_.Exception.Message)"
-                $recycleBinSize = 0
-            }
-            
-            # System files (filtered out in main logic, but count for pie chart)
-            $systemFiles = $siteFileData.Files | Where-Object {
-                $_.Name -match '^~' -or $_.Name -match '^\.' -or $_.Name -match '^Forms$' -or 
-                $_.Name -match '^_vti_' -or $_.Name -match '^appdata' -or $_.Name -match '^\.DS_Store$' -or 
-                $_.Name -match '^Thumbs\.db$'
-            }
-            $systemFilesSize = ($systemFiles | Measure-Object -Property Size -Sum).Sum
-            
-            $allSiteSummaries += [PSCustomObject]@{ 
-                SiteName = $site.DisplayName
-                SiteUrl  = $site.WebUrl
-                TotalFiles = $siteFileData.TotalFiles
-                TotalSizeGB = $siteFileData.TotalSizeGB
-                TotalFolders = $siteFileData.FolderSizes.Count
-                RecycleBinSizeGB = [math]::Round($recycleBinSize / 1GB, 3)
-                SystemFilesSizeGB = [math]::Round($systemFilesSize / 1GB, 3)
-                ReportDate = Get-Date -Format "yyyy-MM-dd HH:mm:ss"
-            }
-            
-            # Add SiteName to each file object for later grouping
-            $siteFileData.Files | ForEach-Object { $_ | Add-Member -NotePropertyName SiteName -NotePropertyValue $site.DisplayName -Force }
-            $allTopFiles += $siteFileData.Files | Sort-Object Size -Descending | Select-Object -First 20
-            
-            $allLongPathFiles += $siteFileData.Files | Where-Object { $_.PathLength -ge 399 }
-
-            $allTopFolders += $siteFileData.FolderSizes.GetEnumerator() | Sort-Object Value -Descending | Select-Object -First 10 | ForEach-Object {
-                [PSCustomObject]@{ 
-                    SiteName   = $site.DisplayName
-                    FolderPath = $_.Key
-                    SizeGB     = [math]::Round($_.Value / 1GB, 3)
-                    SizeMB     = [math]::Round($_.Value / 1MB, 2)
-                }
-            }
-            
-            # Pie chart breakdown for this site
-            $pieData = @()
-            $pieData += $siteFileData.FolderSizes.GetEnumerator() | Sort-Object Value -Descending | Select-Object -First 8 | ForEach-Object {
-                [PSCustomObject]@{ 
-                    FolderPath = $_.Key
-                    SizeGB = [math]::Round($_.Value / 1GB, 3)
-                    Category = 'Folder'
-                }
-            }
-            if ($systemFilesSize -gt 0) {
-                $pieData += [PSCustomObject]@{ FolderPath = 'System Files'; SizeGB = [math]::Round($systemFilesSize / 1GB, 3); Category = 'System' }
-            }
-            if ($recycleBinSize -gt 0) {
-                $pieData += [PSCustomObject]@{ FolderPath = 'Recycle Bin'; SizeGB = [math]::Round($recycleBinSize / 1GB, 3); Category = 'RecycleBin' }
-            }
-            $sitePieCharts[$site.DisplayName] = $pieData
-        }
-        Write-Progress -Activity "Deep Scanning Top 10 Sites" -Completed
-
-        # Add non-top sites to the summary list
-        $otherSites = $siteSummaries | Where-Object { $topSiteIds -notcontains $_.SiteId }
-        foreach($siteSummary in $otherSites){
-             $allSiteSummaries += [PSCustomObject]@{ 
-                SiteName = $siteSummary.SiteName
-                SiteUrl  = $siteSummary.SiteUrl
-                TotalFiles = "N/A (Not a top 10 site)"
-                TotalSizeGB = $siteSummary.StorageGB
-                TotalFolders = "N/A"
-                RecycleBinSizeGB = "N/A"
-                SystemFilesSizeGB = "N/A"
-                ReportDate = Get-Date -Format "yyyy-MM-dd HH:mm:ss"
-            }
-        }
-
-        # Tenant-wide storage pie chart (top 10 sites)
-        $tenantPieChartData = $topSites | Select-Object SiteName, StorageGB
-
-        # --- Create Excel Report ---
-        Write-Host "Creating Excel report: $excelFileName" -ForegroundColor Cyan
-        
-        $excelParams = @{
-            Path = $excelFileName
-            WorksheetName = "Summary"
-            AutoSize = $true
-            TableStyle = "Medium2"
-            PassThru = $true
-        }
-        $excel = $allSiteSummaries | Sort-Object StorageGB -Descending | Export-Excel @excelParams
-        
-        $allTopFiles | Select-Object SiteName, Name, SizeMB, Path, Extension | Export-Excel -ExcelPackage $excel -WorksheetName "Top 20 Files (per site)" -AutoSize -TableStyle Medium6
-        
-        if ($allTopFolders.Count -gt 0) {
-            $allTopFolders | Export-Excel -ExcelPackage $excel -WorksheetName "Top 10 Folders (per site)" -AutoSize -TableStyle Medium3
-        }
-
-        if ($allLongPathFiles.Count -gt 0) {
-            $allLongPathFiles | Select-Object SiteName, FullPath, PathLength | Export-Excel -ExcelPackage $excel -WorksheetName "Long Path Files (>=399)" -AutoSize -TableStyle Medium8
-        }
-
-        if ($allRecycleBinFiles.Count -gt 0) {
-            $allRecycleBinFiles | Export-Excel -ExcelPackage $excel -WorksheetName "Recycle Bin (Top 10 Largest)" -AutoSize -TableStyle Medium12
-        }
-
-        # Add tenant-wide pie chart
-        $wsTenantPie = $tenantPieChartData | Export-Excel -ExcelPackage $excel -WorksheetName "Tenant Storage Pie" -AutoSize -TableStyle Medium4 -PassThru
-        $chartTenant = $wsTenantPie.Drawings.AddChart("TenantStorageChart", [OfficeOpenXml.Drawing.Chart.eChartType]::Pie)
-        $chartTenant.Title.Text = "Tenant Storage Usage (Top 10 Sites)"
-        $chartTenant.SetPosition(1, 0, 3, 0) # row, rowoffset, col, coloffset
-        $chartTenant.SetSize(600, 400)
-        $seriesTenant = $chartTenant.Series.Add($wsTenantPie.Cells["B2:B$($tenantPieChartData.Count + 1)"], $wsTenantPie.Cells["A2:A$($tenantPieChartData.Count + 1)"])
-        $seriesTenant.Header = "Size (GB)"
-
-        # Add site-specific pie charts
-        foreach ($site in $topSites) {
-            $siteName = $site.SiteName
-            if ($sitePieCharts.ContainsKey($siteName) -and $sitePieCharts[$siteName]) {
-                $pieData = $sitePieCharts[$siteName]
-                if($pieData.Count -gt 0){
-                    $wsSitePie = $pieData | Export-Excel -ExcelPackage $excel -WorksheetName ("Pie - " + $siteName.Substring(0, [Math]::Min($siteName.Length, 25))) -AutoSize -TableStyle Medium4 -PassThru
-                    $chartSite = $wsSitePie.Drawings.AddChart("SiteStorageChart", [OfficeOpenXml.Drawing.Chart.eChartType]::Pie)
-                    $chartSite.Title.Text = "Storage Usage for $($siteName)"
-                    $chartSite.SetPosition(1, 0, 4, 0)
-                    $chartSite.SetSize(500, 400)
-                    $rowCount = $pieData.Count
-                    if ($rowCount -gt 0) {
-                        $chartSite.Series.Add($wsSitePie.Cells["B2:B$($rowCount + 1)"], $wsSitePie.Cells["A2:A$($rowCount + 1)"])
-                    }
-                }
-            }
-        }
-        
-        Close-ExcelPackage $excel
-        Write-Host "`nReport saved to: $excelFileName" -ForegroundColor Green
-
-    }
-    catch {
-        Write-Host "`nError: $_" -ForegroundColor Red
-        Write-Host "Stack Trace: $($_.ScriptStackTrace)" -ForegroundColor DarkRed
-    }
-    finally {
-        Disconnect-MgGraph -ErrorAction SilentlyContinue -WarningAction SilentlyContinue
->>>>>>> a02f0498
-    }
-    return $accessList
-}
-
-<<<<<<< HEAD
-function Get-SaveFilePath {
-    Add-Type -AssemblyName System.Windows.Forms
-    $dialog = New-Object System.Windows.Forms.SaveFileDialog
-    $dialog.Filter = "Excel Files (*.xlsx)|*.xlsx"
-    $dialog.FileName = "SharePointAudit_$(Get-Date -Format 'yyyyMMdd_HHmm').xlsx"
-    if ($dialog.ShowDialog() -eq [System.Windows.Forms.DialogResult]::OK) {
-        return $dialog.FileName
-    } else {
-        throw "File save canceled."
-    }
-}
-
-function Export-ResultsToExcel {
-    param ([array]$sites, [string]$excelPath, [array]$siteAccess)
-
-    $summaryData = $sites | Select-Object Name, Url, UserSizeGB, RecycleSizeGB, TotalFileCount
-    $summaryData | Export-Excel -Path $excelPath -WorksheetName "Summary" -AutoSize -BoldTopRow -TableName "SummaryTable"
-
-    # Add summary pie chart
-    $ws = Open-ExcelPackage -Path $excelPath
-    Add-ExcelChart -Worksheet $ws.Summary -RangeAddress "C2:C$($summaryData.Count+1)" -ChartType PieExploded3D -Title "Storage Distribution (GB)" -XRange "A2:A$($summaryData.Count+1)" -Row 2 -Column 7
-    Close-ExcelPackage $ws
-
-    # Add top 10 largest sites detail sheets
-    $topSites = $sites | Sort-Object UserSizeGB -Descending | Select-Object -First 10
-    foreach ($site in $topSites) {
-        $siteName = ($site.Name -replace '[^\w]', '_').Substring(0, [Math]::Min(28, ($site.Name -replace '[^\w]', '_').Length))
-        $folders = $site.TopFolders | Select-Object Path, SizeMB
-        $files = $site.TopFiles | Select-Object Name, Path, SizeMB
-
-        # Export folders and files to new sheet
-        $folders | Export-Excel -Path $excelPath -WorksheetName "$siteName" -AutoSize -BoldTopRow -StartRow 1 -StartColumn 1 -TableName "${siteName}_Folders"
-        $files | Export-Excel -Path $excelPath -WorksheetName "$siteName" -AutoSize -BoldTopRow -StartRow ($folders.Count + 5) -StartColumn 1 -TableName "${siteName}_Files" -Append
-
-        # Add pie chart for folders
-        $ws = Open-ExcelPackage -Path $excelPath
-        Add-ExcelChart -Worksheet $ws.$siteName -RangeAddress "B2:B$($folders.Count+1)" -ChartType PieExploded3D -Title "Folder Size Breakdown" -XRange "A2:A$($folders.Count+1)" -Row 2 -Column 5
-        Close-ExcelPackage $ws
-    }
-
-    # Add SiteAccess worksheet
-    if ($siteAccess -and $siteAccess.Count -gt 0) {
-        $siteAccess | Export-Excel -Path $excelPath -WorksheetName "SiteAccess" -AutoSize -BoldTopRow -TableName "SiteAccessTable" -Append
-    }
-
-    Write-Host "[Success] Excel report saved: $excelPath" -ForegroundColor Green
-}
-
-# Main execution
-try {
-    $cert = Get-ClientCertificate -Thumbprint $certificateThumbprint
-    Connect-ToGraph -Cert $cert
-    Test-GraphContext
-    $sites = Get-AllSharePointSites
-    $spToken = Get-SharePointAccessToken -Cert $cert
-    if (-not $spToken) { throw "Failed to acquire SharePoint token!" }
-
-    $siteResults = @()
-    $siteAccess = @()
-    $progress = 0
-    $totalSites = $sites.Count
-
-    foreach ($site in $sites) {
-        $progress++
-        Write-Progress -Activity "Auditing SharePoint Sites" -Status "Processing $progress of $totalSites" -PercentComplete (($progress / $totalSites) * 100)
-        $summary = Get-SiteStorageSummary -site $site -spToken $spToken
-        if ($summary) { $siteResults += $summary }
-        $access = Get-SiteUserAccess -site $site -spToken $spToken
-        if ($access) { $siteAccess += $access }
-    }
-
-    $excelPath = Get-SaveFilePath
-    Export-ResultsToExcel -sites $siteResults -excelPath $excelPath -siteAccess $siteAccess
-
-    Write-Host "[Success] Audit complete!" -ForegroundColor Green
-    Write-Progress -Activity "Auditing SharePoint Sites" -Completed
-}
-catch {
-    Write-Host "[Error] $($_.Exception.Message)" -ForegroundColor Red
-}
-finally {
-    Write-Host "[Info] Finished and cleaned up." -ForegroundColor Cyan
-}
-=======
 # Execute the script
-Main
->>>>>>> a02f0498
+Main